import json
import os
import random

import pytest
from ruamel.yaml import YAML

try:
    import pandas as pd
except ImportError:
    pd = None

    logger.debug(
        "Unable to load pandas; install optional pandas dependency for support."
    )

import great_expectations.exceptions as ge_exceptions
from great_expectations import DataContext
<<<<<<< HEAD
=======
from great_expectations.core.batch import BatchRequest, RuntimeBatchRequest
from great_expectations.core.expectation_suite import ExpectationSuite
>>>>>>> 17908ca4
from great_expectations.data_context.util import (
    file_relative_path,
    instantiate_class_from_config,
)
from great_expectations.validator.validator import Validator

try:
    sqlalchemy = pytest.importorskip("sqlalchemy")
except ImportError:
    sqlalchemy = None

yaml = YAML()


def test_basic_instantiation_with_ConfiguredAssetSqlDataConnector(sa):
    random.seed(0)

    db_file = file_relative_path(
        __file__,
        os.path.join("..", "test_sets", "test_cases_for_sql_data_connector.db"),
    )
    # This is a basic integration test demonstrating an Datasource containing a SQL data_connector
    # It also shows how to instantiate a SQLite SqlAlchemyExecutionEngine
    config = yaml.load(
        f"""
class_name: Datasource

execution_engine:
    class_name: SqlAlchemyExecutionEngine
    connection_string: sqlite:///{db_file}

data_connectors:
    my_sqlite_db:
        class_name: ConfiguredAssetSqlDataConnector

        assets:
            table_partitioned_by_date_column__A:
                splitter_method: _split_on_converted_datetime
                splitter_kwargs:
                    column_name: date
                    date_format_string: "%Y-%W"
    """,
    )

    my_data_source = instantiate_class_from_config(
        config,
        config_defaults={"module_name": "great_expectations.datasource"},
        runtime_environment={"name": "my_sql_datasource"},
    )

    report = my_data_source.self_check()
    # print(json.dumps(report, indent=4))

    report["execution_engine"].pop("connection_string")

    assert report == {
        "execution_engine": {
            "module_name": "great_expectations.execution_engine.sqlalchemy_execution_engine",
            "class_name": "SqlAlchemyExecutionEngine",
        },
        "data_connectors": {
            "count": 1,
            "my_sqlite_db": {
                "class_name": "ConfiguredAssetSqlDataConnector",
                "data_asset_count": 1,
                "example_data_asset_names": ["table_partitioned_by_date_column__A"],
                "data_assets": {
                    "table_partitioned_by_date_column__A": {
                        "batch_definition_count": 5,
                        "example_data_references": [
                            {"date": "2020-00"},
                            {"date": "2020-01"},
                            {"date": "2020-02"},
                        ],
                    }
                },
                "unmatched_data_reference_count": 0,
                "example_unmatched_data_references": [],
                # FIXME: (Sam) example_data_reference removed temporarily in PR #2590:
                # "example_data_reference": {
                #     "batch_spec": {
                #         "table_name": "table_partitioned_by_date_column__A",
                #         "data_asset_name": "table_partitioned_by_date_column__A",
                #         "batch_identifiers": {"date": "2020-01"},
                #         "splitter_method": "_split_on_converted_datetime",
                #         "splitter_kwargs": {
                #             "column_name": "date",
                #             "date_format_string": "%Y-%W",
                #         },
                #     },
                #     "n_rows": 24,
                # },
            },
        },
    }


def test_basic_instantiation_with_InferredAssetSqlDataConnector(sa):
    random.seed(0)

    db_file = file_relative_path(
        __file__,
        os.path.join("..", "test_sets", "test_cases_for_sql_data_connector.db"),
    )
    # This is a basic integration test demonstrating an Datasource containing a SQL data_connector
    # It also shows how to instantiate a SQLite SqlAlchemyExecutionEngine

    config = yaml.load(
        f"""
class_name: Datasource

execution_engine:
    class_name: SqlAlchemyExecutionEngine
    connection_string: sqlite:///{db_file}

data_connectors:
    my_sqlite_db:
        class_name: InferredAssetSqlDataConnector
        name: whole_table
        data_asset_name_prefix: prefix__
        data_asset_name_suffix: __xiffus
    """,
    )

    my_data_source = instantiate_class_from_config(
        config,
        config_defaults={"module_name": "great_expectations.datasource"},
        runtime_environment={"name": "my_sql_datasource"},
    )
    report = my_data_source.self_check()

    connection_string_to_test = f"""sqlite:///{db_file}"""
    assert report == {
        "execution_engine": {
            "connection_string": connection_string_to_test,
            "module_name": "great_expectations.execution_engine.sqlalchemy_execution_engine",
            "class_name": "SqlAlchemyExecutionEngine",
        },
        "data_connectors": {
            "count": 1,
            "my_sqlite_db": {
                "class_name": "InferredAssetSqlDataConnector",
                "data_asset_count": 21,
                "example_data_asset_names": [
                    "prefix__table_containing_id_spacers_for_D__xiffus",
                    "prefix__table_full__I__xiffus",
                    "prefix__table_partitioned_by_date_column__A__xiffus",
                ],
                "data_assets": {
                    "prefix__table_containing_id_spacers_for_D__xiffus": {
                        "batch_definition_count": 1,
                        "example_data_references": [{}],
                    },
                    "prefix__table_full__I__xiffus": {
                        "batch_definition_count": 1,
                        "example_data_references": [{}],
                    },
                    "prefix__table_partitioned_by_date_column__A__xiffus": {
                        "batch_definition_count": 1,
                        "example_data_references": [{}],
                    },
                },
                "unmatched_data_reference_count": 0,
                "example_unmatched_data_references": [],
            },
        },
    }


def test_SimpleSqlalchemyDatasource(empty_data_context):
    context = empty_data_context
    # This test mirrors the likely path to configure a SimpleSqlalchemyDatasource

    db_file = file_relative_path(
        __file__,
        os.path.join("..", "test_sets", "test_cases_for_sql_data_connector.db"),
    )

    # Absolutely minimal starting config
    datasource_with_minimum_config = context.test_yaml_config(
        f"""
class_name: SimpleSqlalchemyDatasource
connection_string: sqlite:///{db_file}
"""
        + """
introspection:
    whole_table: {}
"""
    )
    print(
        json.dumps(
            datasource_with_minimum_config.get_available_data_asset_names(), indent=4
        )
    )

    assert datasource_with_minimum_config.get_available_data_asset_names() == {
        "whole_table": [
            "table_containing_id_spacers_for_D",
            "table_full__I",
            "table_partitioned_by_date_column__A",
            "table_partitioned_by_foreign_key__F",
            "table_partitioned_by_incrementing_batch_id__E",
            "table_partitioned_by_irregularly_spaced_incrementing_id_with_spacing_in_a_second_table__D",
            "table_partitioned_by_multiple_columns__G",
            "table_partitioned_by_regularly_spaced_incrementing_id_column__C",
            "table_partitioned_by_timestamp_column__B",
            "table_that_should_be_partitioned_by_random_hash__H",
            "table_with_fk_reference_from_F",
            "view_by_date_column__A",
            "view_by_incrementing_batch_id__E",
            "view_by_irregularly_spaced_incrementing_id_with_spacing_in_a_second_table__D",
            "view_by_multiple_columns__G",
            "view_by_regularly_spaced_incrementing_id_column__C",
            "view_by_timestamp_column__B",
            "view_containing_id_spacers_for_D",
            "view_partitioned_by_foreign_key__F",
            "view_that_should_be_partitioned_by_random_hash__H",
            "view_with_fk_reference_from_F",
        ]
    }

    assert datasource_with_minimum_config.get_available_data_asset_names_and_types() == {
        "whole_table": [
            ("table_containing_id_spacers_for_D", "table"),
            ("table_full__I", "table"),
            ("table_partitioned_by_date_column__A", "table"),
            ("table_partitioned_by_foreign_key__F", "table"),
            ("table_partitioned_by_incrementing_batch_id__E", "table"),
            (
                "table_partitioned_by_irregularly_spaced_incrementing_id_with_spacing_in_a_second_table__D",
                "table",
            ),
            ("table_partitioned_by_multiple_columns__G", "table"),
            (
                "table_partitioned_by_regularly_spaced_incrementing_id_column__C",
                "table",
            ),
            ("table_partitioned_by_timestamp_column__B", "table"),
            ("table_that_should_be_partitioned_by_random_hash__H", "table"),
            ("table_with_fk_reference_from_F", "table"),
            ("view_by_date_column__A", "view"),
            ("view_by_incrementing_batch_id__E", "view"),
            (
                "view_by_irregularly_spaced_incrementing_id_with_spacing_in_a_second_table__D",
                "view",
            ),
            ("view_by_multiple_columns__G", "view"),
            ("view_by_regularly_spaced_incrementing_id_column__C", "view"),
            ("view_by_timestamp_column__B", "view"),
            ("view_containing_id_spacers_for_D", "view"),
            ("view_partitioned_by_foreign_key__F", "view"),
            ("view_that_should_be_partitioned_by_random_hash__H", "view"),
            ("view_with_fk_reference_from_F", "view"),
        ]
    }

    # Here we should test getting a batch

    # Very thin starting config
    datasource_with_name_suffix = context.test_yaml_config(
        f"""
class_name: SimpleSqlalchemyDatasource
connection_string: sqlite:///{db_file}
"""
        + """
introspection:
    whole_table:
        data_asset_name_suffix: __whole_table
        introspection_directives: {}
"""
    )

    assert datasource_with_name_suffix.get_available_data_asset_names() == {
        "whole_table": [
            "table_containing_id_spacers_for_D__whole_table",
            "table_full__I__whole_table",
            "table_partitioned_by_date_column__A__whole_table",
            "table_partitioned_by_foreign_key__F__whole_table",
            "table_partitioned_by_incrementing_batch_id__E__whole_table",
            "table_partitioned_by_irregularly_spaced_incrementing_id_with_spacing_in_a_second_table__D__whole_table",
            "table_partitioned_by_multiple_columns__G__whole_table",
            "table_partitioned_by_regularly_spaced_incrementing_id_column__C__whole_table",
            "table_partitioned_by_timestamp_column__B__whole_table",
            "table_that_should_be_partitioned_by_random_hash__H__whole_table",
            "table_with_fk_reference_from_F__whole_table",
            "view_by_date_column__A__whole_table",
            "view_by_incrementing_batch_id__E__whole_table",
            "view_by_irregularly_spaced_incrementing_id_with_spacing_in_a_second_table__D__whole_table",
            "view_by_multiple_columns__G__whole_table",
            "view_by_regularly_spaced_incrementing_id_column__C__whole_table",
            "view_by_timestamp_column__B__whole_table",
            "view_containing_id_spacers_for_D__whole_table",
            "view_partitioned_by_foreign_key__F__whole_table",
            "view_that_should_be_partitioned_by_random_hash__H__whole_table",
            "view_with_fk_reference_from_F__whole_table",
        ]
    }

    assert datasource_with_name_suffix.get_available_data_asset_names_and_types() == {
        "whole_table": [
            ("table_containing_id_spacers_for_D", "table"),
            ("table_full__I", "table"),
            ("table_partitioned_by_date_column__A", "table"),
            ("table_partitioned_by_foreign_key__F", "table"),
            ("table_partitioned_by_incrementing_batch_id__E", "table"),
            (
                "table_partitioned_by_irregularly_spaced_incrementing_id_with_spacing_in_a_second_table__D",
                "table",
            ),
            ("table_partitioned_by_multiple_columns__G", "table"),
            (
                "table_partitioned_by_regularly_spaced_incrementing_id_column__C",
                "table",
            ),
            ("table_partitioned_by_timestamp_column__B", "table"),
            ("table_that_should_be_partitioned_by_random_hash__H", "table"),
            ("table_with_fk_reference_from_F", "table"),
            ("view_by_date_column__A", "view"),
            ("view_by_incrementing_batch_id__E", "view"),
            (
                "view_by_irregularly_spaced_incrementing_id_with_spacing_in_a_second_table__D",
                "view",
            ),
            ("view_by_multiple_columns__G", "view"),
            ("view_by_regularly_spaced_incrementing_id_column__C", "view"),
            ("view_by_timestamp_column__B", "view"),
            ("view_containing_id_spacers_for_D", "view"),
            ("view_partitioned_by_foreign_key__F", "view"),
            ("view_that_should_be_partitioned_by_random_hash__H", "view"),
            ("view_with_fk_reference_from_F", "view"),
        ]
    }

    # Here we should test getting a batch

    # Add some manually configured tables...
    datasource_manually_configured = context.test_yaml_config(
        f"""
class_name: SimpleSqlalchemyDatasource
connection_string: sqlite:///{db_file}

introspection:
    whole_table:
        excluded_tables:
            - main.table_partitioned_by_irregularly_spaced_incrementing_id_with_spacing_in_a_second_table__D
            - main.table_partitioned_by_multiple_columns__G
            - main.table_partitioned_by_regularly_spaced_incrementing_id_column__C
            - main.table_partitioned_by_timestamp_column__B
            - main.table_that_should_be_partitioned_by_random_hash__H
            - main.table_with_fk_reference_from_F

    hourly:
        splitter_method: _split_on_converted_datetime
        splitter_kwargs:
            column_name: timestamp
            date_format_string: "%Y-%m-%d:%H"
        included_tables:
            - main.table_partitioned_by_timestamp_column__B
        introspection_directives:
            include_views: true


tables:
    table_partitioned_by_date_column__A:
        partitioners:
            daily:
                data_asset_name_suffix: __daily
                splitter_method: _split_on_converted_datetime
                splitter_kwargs:
                    column_name: date
                    date_format_string: "%Y-%m-%d"
            weekly:
                include_schema_name: False
                data_asset_name_prefix: some_string__
                data_asset_name_suffix: __some_other_string
                splitter_method: _split_on_converted_datetime
                splitter_kwargs:
                    column_name: date
                    date_format_string: "%Y-%W"
            by_id_dozens:
                include_schema_name: True
                # Note: no data_asset_name_suffix
                splitter_method: _split_on_divided_integer
                splitter_kwargs:
                    column_name: id
                    divisor: 12
"""
    )

    print(
        json.dumps(
            datasource_manually_configured.get_available_data_asset_names(), indent=4
        )
    )
    assert datasource_manually_configured.get_available_data_asset_names() == {
        "whole_table": [
            "table_containing_id_spacers_for_D",
            "table_full__I",
            "table_partitioned_by_date_column__A",
            "table_partitioned_by_foreign_key__F",
            "table_partitioned_by_incrementing_batch_id__E",
            "view_by_date_column__A",
            "view_by_incrementing_batch_id__E",
            "view_by_irregularly_spaced_incrementing_id_with_spacing_in_a_second_table__D",
            "view_by_multiple_columns__G",
            "view_by_regularly_spaced_incrementing_id_column__C",
            "view_by_timestamp_column__B",
            "view_containing_id_spacers_for_D",
            "view_partitioned_by_foreign_key__F",
            "view_that_should_be_partitioned_by_random_hash__H",
            "view_with_fk_reference_from_F",
        ],
        "hourly": [
            "table_partitioned_by_timestamp_column__B",
        ],
        "daily": [
            "table_partitioned_by_date_column__A__daily",
        ],
        "weekly": [
            "some_string__table_partitioned_by_date_column__A__some_other_string",
        ],
        "by_id_dozens": [
            "table_partitioned_by_date_column__A",
        ],
    }

    # can't use get_available_data_asset_names_and_types here because it's only implemented
    # on InferredAssetSqlDataConnector, not ConfiguredAssetSqlDataConnector
    with pytest.raises(NotImplementedError):
        datasource_manually_configured.get_available_data_asset_names_and_types()

    # Here we should test getting another batch

    # Drop the introspection...
    datasource_without_introspection = context.test_yaml_config(
        f"""
class_name: SimpleSqlalchemyDatasource
connection_string: sqlite:///{db_file}
"""
        + """
tables:
    table_partitioned_by_date_column__A:
        partitioners:
            whole_table: {}
            daily:
                splitter_method: _split_on_converted_datetime
                splitter_kwargs:
                    column_name: date
                    date_format_string: "%Y-%m-%d"
            weekly:
                splitter_method: _split_on_converted_datetime
                splitter_kwargs:
                    column_name: date
                    date_format_string: "%Y-%W"
            by_id_dozens:
                splitter_method: _split_on_divided_integer
                splitter_kwargs:
                    column_name: id
                    divisor: 12
"""
    )
    print(
        json.dumps(
            datasource_without_introspection.get_available_data_asset_names(), indent=4
        )
    )
    assert datasource_without_introspection.get_available_data_asset_names() == {
        "whole_table": [
            "table_partitioned_by_date_column__A",
        ],
        "daily": [
            "table_partitioned_by_date_column__A",
        ],
        "weekly": [
            "table_partitioned_by_date_column__A",
        ],
        "by_id_dozens": [
            "table_partitioned_by_date_column__A",
        ],
    }

    # Here we should test getting another batch


# Note: Abe 2020111: this test belongs with the data_connector tests, not here.
def test_introspect_db(test_cases_for_sql_data_connector_sqlite_execution_engine):
    # Note: Abe 2020111: this test currently only uses a sqlite fixture.
    # We should extend this to at least include postgresql in the unit tests.
    # Other DBs can be run as integration tests.

    my_data_connector = instantiate_class_from_config(
        config={
            "class_name": "InferredAssetSqlDataConnector",
            "name": "my_test_data_connector",
        },
        runtime_environment={
            "execution_engine": test_cases_for_sql_data_connector_sqlite_execution_engine,
            "datasource_name": "my_test_datasource",
        },
        config_defaults={"module_name": "great_expectations.datasource.data_connector"},
    )

    # print(my_data_connector._introspect_db())
    assert my_data_connector._introspect_db() == [
        {
            "schema_name": "main",
            "table_name": "table_containing_id_spacers_for_D",
            "type": "table",
        },
        {"schema_name": "main", "table_name": "table_full__I", "type": "table"},
        {
            "schema_name": "main",
            "table_name": "table_partitioned_by_date_column__A",
            "type": "table",
        },
        {
            "schema_name": "main",
            "table_name": "table_partitioned_by_foreign_key__F",
            "type": "table",
        },
        {
            "schema_name": "main",
            "table_name": "table_partitioned_by_incrementing_batch_id__E",
            "type": "table",
        },
        {
            "schema_name": "main",
            "table_name": "table_partitioned_by_irregularly_spaced_incrementing_id_with_spacing_in_a_second_table__D",
            "type": "table",
        },
        {
            "schema_name": "main",
            "table_name": "table_partitioned_by_multiple_columns__G",
            "type": "table",
        },
        {
            "schema_name": "main",
            "table_name": "table_partitioned_by_regularly_spaced_incrementing_id_column__C",
            "type": "table",
        },
        {
            "schema_name": "main",
            "table_name": "table_partitioned_by_timestamp_column__B",
            "type": "table",
        },
        {
            "schema_name": "main",
            "table_name": "table_that_should_be_partitioned_by_random_hash__H",
            "type": "table",
        },
        {
            "schema_name": "main",
            "table_name": "table_with_fk_reference_from_F",
            "type": "table",
        },
        {"schema_name": "main", "table_name": "view_by_date_column__A", "type": "view"},
        {
            "schema_name": "main",
            "table_name": "view_by_incrementing_batch_id__E",
            "type": "view",
        },
        {
            "schema_name": "main",
            "table_name": "view_by_irregularly_spaced_incrementing_id_with_spacing_in_a_second_table__D",
            "type": "view",
        },
        {
            "schema_name": "main",
            "table_name": "view_by_multiple_columns__G",
            "type": "view",
        },
        {
            "schema_name": "main",
            "table_name": "view_by_regularly_spaced_incrementing_id_column__C",
            "type": "view",
        },
        {
            "schema_name": "main",
            "table_name": "view_by_timestamp_column__B",
            "type": "view",
        },
        {
            "schema_name": "main",
            "table_name": "view_containing_id_spacers_for_D",
            "type": "view",
        },
        {
            "schema_name": "main",
            "table_name": "view_partitioned_by_foreign_key__F",
            "type": "view",
        },
        {
            "schema_name": "main",
            "table_name": "view_that_should_be_partitioned_by_random_hash__H",
            "type": "view",
        },
        {
            "schema_name": "main",
            "table_name": "view_with_fk_reference_from_F",
            "type": "view",
        },
    ]

    assert my_data_connector._introspect_db(schema_name="main") == [
        {
            "schema_name": "main",
            "table_name": "table_containing_id_spacers_for_D",
            "type": "table",
        },
        {"schema_name": "main", "table_name": "table_full__I", "type": "table"},
        {
            "schema_name": "main",
            "table_name": "table_partitioned_by_date_column__A",
            "type": "table",
        },
        {
            "schema_name": "main",
            "table_name": "table_partitioned_by_foreign_key__F",
            "type": "table",
        },
        {
            "schema_name": "main",
            "table_name": "table_partitioned_by_incrementing_batch_id__E",
            "type": "table",
        },
        {
            "schema_name": "main",
            "table_name": "table_partitioned_by_irregularly_spaced_incrementing_id_with_spacing_in_a_second_table__D",
            "type": "table",
        },
        {
            "schema_name": "main",
            "table_name": "table_partitioned_by_multiple_columns__G",
            "type": "table",
        },
        {
            "schema_name": "main",
            "table_name": "table_partitioned_by_regularly_spaced_incrementing_id_column__C",
            "type": "table",
        },
        {
            "schema_name": "main",
            "table_name": "table_partitioned_by_timestamp_column__B",
            "type": "table",
        },
        {
            "schema_name": "main",
            "table_name": "table_that_should_be_partitioned_by_random_hash__H",
            "type": "table",
        },
        {
            "schema_name": "main",
            "table_name": "table_with_fk_reference_from_F",
            "type": "table",
        },
        {"schema_name": "main", "table_name": "view_by_date_column__A", "type": "view"},
        {
            "schema_name": "main",
            "table_name": "view_by_incrementing_batch_id__E",
            "type": "view",
        },
        {
            "schema_name": "main",
            "table_name": "view_by_irregularly_spaced_incrementing_id_with_spacing_in_a_second_table__D",
            "type": "view",
        },
        {
            "schema_name": "main",
            "table_name": "view_by_multiple_columns__G",
            "type": "view",
        },
        {
            "schema_name": "main",
            "table_name": "view_by_regularly_spaced_incrementing_id_column__C",
            "type": "view",
        },
        {
            "schema_name": "main",
            "table_name": "view_by_timestamp_column__B",
            "type": "view",
        },
        {
            "schema_name": "main",
            "table_name": "view_containing_id_spacers_for_D",
            "type": "view",
        },
        {
            "schema_name": "main",
            "table_name": "view_partitioned_by_foreign_key__F",
            "type": "view",
        },
        {
            "schema_name": "main",
            "table_name": "view_that_should_be_partitioned_by_random_hash__H",
            "type": "view",
        },
        {
            "schema_name": "main",
            "table_name": "view_with_fk_reference_from_F",
            "type": "view",
        },
    ]

    assert my_data_connector._introspect_db(schema_name="waffle") == []

    # This is a weak test, since this db doesn't have any additional schemas or system tables to show.
    assert my_data_connector._introspect_db(
        ignore_information_schemas_and_system_tables=False
    ) == [
        {
            "schema_name": "main",
            "table_name": "table_containing_id_spacers_for_D",
            "type": "table",
        },
        {"schema_name": "main", "table_name": "table_full__I", "type": "table"},
        {
            "schema_name": "main",
            "table_name": "table_partitioned_by_date_column__A",
            "type": "table",
        },
        {
            "schema_name": "main",
            "table_name": "table_partitioned_by_foreign_key__F",
            "type": "table",
        },
        {
            "schema_name": "main",
            "table_name": "table_partitioned_by_incrementing_batch_id__E",
            "type": "table",
        },
        {
            "schema_name": "main",
            "table_name": "table_partitioned_by_irregularly_spaced_incrementing_id_with_spacing_in_a_second_table__D",
            "type": "table",
        },
        {
            "schema_name": "main",
            "table_name": "table_partitioned_by_multiple_columns__G",
            "type": "table",
        },
        {
            "schema_name": "main",
            "table_name": "table_partitioned_by_regularly_spaced_incrementing_id_column__C",
            "type": "table",
        },
        {
            "schema_name": "main",
            "table_name": "table_partitioned_by_timestamp_column__B",
            "type": "table",
        },
        {
            "schema_name": "main",
            "table_name": "table_that_should_be_partitioned_by_random_hash__H",
            "type": "table",
        },
        {
            "schema_name": "main",
            "table_name": "table_with_fk_reference_from_F",
            "type": "table",
        },
        {"schema_name": "main", "table_name": "view_by_date_column__A", "type": "view"},
        {
            "schema_name": "main",
            "table_name": "view_by_incrementing_batch_id__E",
            "type": "view",
        },
        {
            "schema_name": "main",
            "table_name": "view_by_irregularly_spaced_incrementing_id_with_spacing_in_a_second_table__D",
            "type": "view",
        },
        {
            "schema_name": "main",
            "table_name": "view_by_multiple_columns__G",
            "type": "view",
        },
        {
            "schema_name": "main",
            "table_name": "view_by_regularly_spaced_incrementing_id_column__C",
            "type": "view",
        },
        {
            "schema_name": "main",
            "table_name": "view_by_timestamp_column__B",
            "type": "view",
        },
        {
            "schema_name": "main",
            "table_name": "view_containing_id_spacers_for_D",
            "type": "view",
        },
        {
            "schema_name": "main",
            "table_name": "view_partitioned_by_foreign_key__F",
            "type": "view",
        },
        {
            "schema_name": "main",
            "table_name": "view_that_should_be_partitioned_by_random_hash__H",
            "type": "view",
        },
        {
            "schema_name": "main",
            "table_name": "view_with_fk_reference_from_F",
            "type": "view",
        },
    ]


def test_skip_inapplicable_tables(empty_data_context):
    context = empty_data_context
    # This test mirrors the likely path to configure a SimpleSqlalchemyDatasource

    db_file = file_relative_path(
        __file__,
        os.path.join("..", "test_sets", "test_cases_for_sql_data_connector.db"),
    )

    my_sql_datasource = context.test_yaml_config(
        f"""
class_name: SimpleSqlalchemyDatasource
connection_string: sqlite:///{db_file}
introspection:
    daily:
        skip_inapplicable_tables: true
        splitter_method: _split_on_converted_datetime
        splitter_kwargs:
            column_name: date
            date_format_string: "%Y-%m-%d"
"""
    )
    print(json.dumps(my_sql_datasource.get_available_data_asset_names(), indent=4))

    assert my_sql_datasource.get_available_data_asset_names() == {
        "daily": [
            "table_containing_id_spacers_for_D",
            "table_full__I",
            "table_partitioned_by_date_column__A",
            "table_with_fk_reference_from_F",
            "view_by_date_column__A",
            "view_with_fk_reference_from_F",
        ]
    }

    with pytest.raises(ge_exceptions.DatasourceInitializationError):
        # noinspection PyUnusedLocal
        my_sql_datasource = context.test_yaml_config(
            f"""
class_name: SimpleSqlalchemyDatasource
connection_string: sqlite:///{db_file}
introspection:
    daily:
        skip_inapplicable_tables: false
        splitter_method: _split_on_converted_datetime
        splitter_kwargs:
            column_name: date
            date_format_string: "%Y-%m-%d"
    """
        )


def test_batch_request_sql_with_schema(
    data_context_with_sql_data_connectors_including_schema_for_testing_get_batch,
):
<<<<<<< HEAD
    context: DataContext = data_context_with_sql_data_connectors_including_schema_for_testing_get_batch
=======
    context: DataContext = (
        data_context_with_sql_data_connectors_including_schema_for_testing_get_batch
    )

    df_table_expected_my_first_data_asset: pd.DataFrame = pd.DataFrame(
        {"col_1": [1, 2, 3, 4, 5], "col_2": ["a", "b", "c", "d", "e"]}
    )
    df_table_expected_my_second_data_asset: pd.DataFrame = pd.DataFrame(
        {"col_1": [0, 1, 2, 3, 4], "col_2": ["b", "c", "d", "e", "f"]}
    )

    batch_request: dict
    validator: Validator
    df_table_actual: pd.DataFrame

    # Exercise RuntimeDataConnector using SQL query against database table with empty schema name.
    batch_request = {
        "datasource_name": "test_sqlite_db_datasource",
        "data_connector_name": "my_runtime_data_connector",
        "data_asset_name": "test_asset",
        "runtime_parameters": {"query": "SELECT * FROM table_1"},
        "batch_identifiers": {
            "pipeline_stage_name": "core_processing",
            "airflow_run_id": 1234567890,
        },
    }
    validator = context.get_validator(
        batch_request=RuntimeBatchRequest(**batch_request),
        expectation_suite=ExpectationSuite(
            "my_expectation_suite", data_context=context
        ),
    )
    df_table_actual = validator.head(n_rows=0, fetch_all=True).drop(columns=["index"])
    assert df_table_actual.equals(df_table_expected_my_first_data_asset)

    # Exercise RuntimeDataConnector using SQL query against database table with non-empty ("main") schema name.
    batch_request = {
        "datasource_name": "test_sqlite_db_datasource",
        "data_connector_name": "my_runtime_data_connector",
        "data_asset_name": "test_asset",
        "runtime_parameters": {"query": "SELECT * FROM main.table_2"},
        "batch_identifiers": {
            "pipeline_stage_name": "core_processing",
            "airflow_run_id": 1234567890,
        },
    }
    validator = context.get_validator(
        batch_request=RuntimeBatchRequest(**batch_request),
        expectation_suite=ExpectationSuite(
            "my_expectation_suite", data_context=context
        ),
    )
    df_table_actual = validator.head(n_rows=0, fetch_all=True).drop(columns=["index"])
    assert df_table_actual.equals(df_table_expected_my_second_data_asset)

    # Exercise InferredAssetSqlDataConnector using data_asset_name introspected with schema from table, named "table_1".
    batch_request = {
        "datasource_name": "test_sqlite_db_datasource",
        "data_connector_name": "my_inferred_data_connector",
        "data_asset_name": "main.table_1",
    }
    validator = context.get_validator(
        batch_request=BatchRequest(**batch_request),
        expectation_suite=ExpectationSuite(
            "my_expectation_suite", data_context=context
        ),
    )
    df_table_actual = validator.head(n_rows=0, fetch_all=True).drop(columns=["index"])
    assert df_table_actual.equals(df_table_expected_my_first_data_asset)

    # Exercise InferredAssetSqlDataConnector using data_asset_name introspected with schema from table, named "table_2".
    batch_request = {
        "datasource_name": "test_sqlite_db_datasource",
        "data_connector_name": "my_inferred_data_connector",
        "data_asset_name": "main.table_2",
    }
    validator = context.get_validator(
        batch_request=BatchRequest(**batch_request),
        expectation_suite=ExpectationSuite(
            "my_expectation_suite", data_context=context
        ),
    )
    df_table_actual = validator.head(n_rows=0, fetch_all=True).drop(columns=["index"])
    assert df_table_actual.equals(df_table_expected_my_second_data_asset)

    # Exercise ConfiguredAssetSqlDataConnector using data_asset_name corresponding to "table_1" (implicitly).
    batch_request = {
        "datasource_name": "test_sqlite_db_datasource",
        "data_connector_name": "my_configured_data_connector",
        "data_asset_name": "my_first_data_asset",
    }
    validator = context.get_validator(
        batch_request=BatchRequest(**batch_request),
        expectation_suite=ExpectationSuite(
            "my_expectation_suite", data_context=context
        ),
    )
    df_table_actual = validator.head(n_rows=0, fetch_all=True).drop(columns=["index"])
    assert df_table_actual.equals(df_table_expected_my_first_data_asset)

    # Exercise ConfiguredAssetSqlDataConnector using data_asset_name corresponding to "table_2" (implicitly).
    batch_request = {
        "datasource_name": "test_sqlite_db_datasource",
        "data_connector_name": "my_configured_data_connector",
        "data_asset_name": "my_second_data_asset",
    }
    validator = context.get_validator(
        batch_request=BatchRequest(**batch_request),
        expectation_suite=ExpectationSuite(
            "my_expectation_suite", data_context=context
        ),
    )
    df_table_actual = validator.head(n_rows=0, fetch_all=True).drop(columns=["index"])
    assert df_table_actual.equals(df_table_expected_my_second_data_asset)

    # Exercise ConfiguredAssetSqlDataConnector using data_asset_name corresponding to "table_1" (explicitly).
    batch_request = {
        "datasource_name": "test_sqlite_db_datasource",
        "data_connector_name": "my_configured_data_connector",
        "data_asset_name": "table_1",
    }
    validator = context.get_validator(
        batch_request=BatchRequest(**batch_request),
        expectation_suite=ExpectationSuite(
            "my_expectation_suite", data_context=context
        ),
    )
    df_table_actual = validator.head(n_rows=0, fetch_all=True).drop(columns=["index"])
    assert df_table_actual.equals(df_table_expected_my_first_data_asset)

    # Exercise ConfiguredAssetSqlDataConnector using data_asset_name corresponding to "table_2" (explicitly).
    batch_request = {
        "datasource_name": "test_sqlite_db_datasource",
        "data_connector_name": "my_configured_data_connector",
        "data_asset_name": "table_2",
    }
    validator = context.get_validator(
        batch_request=BatchRequest(**batch_request),
        expectation_suite=ExpectationSuite(
            "my_expectation_suite", data_context=context
        ),
    )
    df_table_actual = validator.head(n_rows=0, fetch_all=True).drop(columns=["index"])
    assert df_table_actual.equals(df_table_expected_my_second_data_asset)
>>>>>>> 17908ca4
<|MERGE_RESOLUTION|>--- conflicted
+++ resolved
@@ -16,11 +16,8 @@
 
 import great_expectations.exceptions as ge_exceptions
 from great_expectations import DataContext
-<<<<<<< HEAD
-=======
 from great_expectations.core.batch import BatchRequest, RuntimeBatchRequest
 from great_expectations.core.expectation_suite import ExpectationSuite
->>>>>>> 17908ca4
 from great_expectations.data_context.util import (
     file_relative_path,
     instantiate_class_from_config,
@@ -885,9 +882,6 @@
 def test_batch_request_sql_with_schema(
     data_context_with_sql_data_connectors_including_schema_for_testing_get_batch,
 ):
-<<<<<<< HEAD
-    context: DataContext = data_context_with_sql_data_connectors_including_schema_for_testing_get_batch
-=======
     context: DataContext = (
         data_context_with_sql_data_connectors_including_schema_for_testing_get_batch
     )
@@ -1031,5 +1025,4 @@
         ),
     )
     df_table_actual = validator.head(n_rows=0, fetch_all=True).drop(columns=["index"])
-    assert df_table_actual.equals(df_table_expected_my_second_data_asset)
->>>>>>> 17908ca4
+    assert df_table_actual.equals(df_table_expected_my_second_data_asset)