import unittest
import json
import numpy as np
import sys

import great_expectations as ge
sys.path.append("./tests")
from test_utils import assertDeepAlmostEqual
sys.path.append("./great_expectations/dataset")
from util import is_valid_continuous_partition_object


class TestDistributionalExpectations(unittest.TestCase):
    def __init__(self, *args, **kwargs):
        super(TestDistributionalExpectations, self).__init__(*args, **kwargs)
        self.D = ge.read_csv(
            './tests/test_sets/distributional_expectations_data_test.csv')

        with open('./tests/test_sets/test_partitions.json', 'r') as infile:
            self.test_partitions = json.loads(infile.read())

    def test_expect_column_chisquare_test_p_value_to_be_greater_than(self):
        T = [
            {
                'args': ['categorical_fixed'],
                'kwargs': {
                    'partition_object': self.test_partitions['categorical_fixed'],
                    'p': 0.05
                },
                'out': {'success': True, 'observed_value': 1.}
            },
            {
                'args': ['categorical_fixed'],
                'kwargs': {
                    'partition_object': self.test_partitions['categorical_fixed_alternate'],
                    'p': 0.05
                },
                'out': {'success': False, 'observed_value': 5.1397782097623862e-53}
            },
            {
                'args': ['categorical_fixed'],
                'kwargs': {
                    'partition_object': self.test_partitions['categorical_fixed_alternate'],
                    'p': 0.05, 'result_format': 'SUMMARY'
                },
                'out': {'success': False, 'observed_value': 5.1397782097623862e-53,
                        'details': {
                            'observed_partition': {
                                'values': [u'A', u'B', u'C'],
                                'weights': [540, 320, 140]
                            },
                            'expected_partition': {
                                'values': [u'A', u'B', u'C'],
                                'weights': [333.3333333333333, 333.3333333333333, 333.3333333333333]
                            }
                        }
                        }
            }
        ]
        for t in T:
            out = self.D.expect_column_chisquare_test_p_value_to_be_greater_than(
                *t['args'], **t['kwargs'])
            self.assertEqual(t['out']['success'], out['success'])
            self.assertEqual(t['out']['observed_value'],
                             out['result']['observed_value'])
            if 'result_format' in t['kwargs'] and t['kwargs']['result_format'] == 'SUMMARY':
                self.assertDictEqual(
                    t['out']['details'], out['result']['details'])

    def test_expect_column_chisquare_test_p_value_to_be_greater_than_new_categorical_val(self):
        # Note: Chisquare test with true zero expected could be treated subtly. Here, we tolerate a warning from stats.
        categorical_list = (['A'] * 25) + (['B'] * 25) + \
            (['C'] * 25) + (['D'] * 25)
        df = ge.dataset.PandasDataset({'categorical': categorical_list})

        out = df.expect_column_chisquare_test_p_value_to_be_greater_than(
            'categorical', self.test_partitions['categorical_fixed_alternate'])
        self.assertEqual(out['success'], False)

        out = df.expect_column_chisquare_test_p_value_to_be_greater_than(
            'categorical', self.test_partitions['categorical_fixed_alternate'], tail_weight_holdout=0.25)
        self.assertEqual(out['success'], True)

    def test_expect_column_chisquare_test_p_value_to_be_greater_than_missing_categorical_val(self):
        categorical_list = (['A'] * 61) + (['B'] * 39)
        df = ge.dataset.PandasDataset({'categorical': categorical_list})
        out = df.expect_column_chisquare_test_p_value_to_be_greater_than(
            'categorical', self.test_partitions['categorical_fixed'])
        self.assertEqual(out['success'], False)

    def test_expect_column_kl_divergence_to_be_less_than_discrete(self):
        T = [
            {
                'args': ['categorical_fixed'],
                'kwargs': {
                    'partition_object': self.test_partitions['categorical_fixed'],
                    'threshold': 0.1
                },
                'out': {'success': True, 'observed_value': 0.}
            },
            {
                'args': ['categorical_fixed'],
                'kwargs': {
                    'partition_object': self.test_partitions['categorical_fixed_alternate'],
                    'threshold': 0.1
                },
                'out': {'success': False, 'observed_value': 0.12599700286677529}
            },
            {
                'args': ['categorical_fixed'],
                'kwargs': {
                    'partition_object': self.test_partitions['categorical_fixed_alternate'],
                    'threshold': 0.1, 'result_format': 'SUMMARY'
                },
                'out': {'success': False, 'observed_value': 0.12599700286677529,
                        'details': {
                            'observed_partition': {
                                'weights': [0.54, 0.32, 0.14],
                                'values': [u'A', u'B', u'C']},
                            'expected_partition': {
                                'weights': [0.3333333333333333, 0.3333333333333333, 0.3333333333333333],
                                'values': [u'A', u'B', u'C']
                            }
                        }
                        }
            }
        ]
        for t in T:
            out = self.D.expect_column_kl_divergence_to_be_less_than(
                *t['args'], **t['kwargs'])
            self.assertTrue(np.allclose(out['success'], t['out']['success']))
            self.assertTrue(np.allclose(
                out['result']['observed_value'], t['out']['observed_value']))
            if 'result_format' in t['kwargs'] and t['kwargs']['result_format'] == 'SUMMARY':
                self.assertDictEqual(
                    out['result']['details'], t['out']['details'])

    def test_expect_column_kl_divergence_to_be_less_than_discrete_holdout(self):
        df = ge.dataset.PandasDataset({'a': ['a', 'a', 'b', 'c']})
        out = df.expect_column_kl_divergence_to_be_less_than('a',
                                                             {'values': ['a', 'b'], 'weights': [
                                                                 0.6, 0.4]},
                                                             threshold=0.1,
                                                             tail_weight_holdout=0.1)
        self.assertEqual(out['success'], True)
        self.assertTrue(np.allclose(
            out['result']['observed_value'], [0.099431384003497381]))

        out = df.expect_column_kl_divergence_to_be_less_than('a',
                                                             {'values': ['a', 'b'], 'weights': [
                                                                 0.6, 0.4]},
                                                             threshold=0.1,
                                                             tail_weight_holdout=0.05)
        self.assertEqual(out['success'], False)
        self.assertTrue(np.isclose(
            out['result']['observed_value'], [0.23216776319077681]))

        out = df.expect_column_kl_divergence_to_be_less_than('a',
                                                             {'values': ['a', 'b'], 'weights': [
                                                                 0.6, 0.4]},
                                                             threshold=0.1)
        self.assertEqual(out['success'], False)
        self.assertEqual(out['result']['observed_value'], None)

    def test_expect_column_bootstrapped_ks_test_p_value_to_be_greater_than(self):
        T = [
            {
                'args': ['norm_0_1'],
                'kwargs': {'partition_object': self.test_partitions['norm_0_1_auto'], "p": 0.05},
                'out': {'success': True, 'observed_value': "RANDOMIZED"}
            },
            {
                'args': ['norm_0_1'],
                'kwargs':{'partition_object': self.test_partitions['norm_0_1_uniform'], "p": 0.05},
                'out':{'success': True, 'observed_value': "RANDOMIZED"}
            },
            {
                'args': ['norm_0_1'],
                'kwargs':{'partition_object': self.test_partitions['norm_0_1_ntile'], "p": 0.05},
                'out':{'success': True, 'observed_value': "RANDOMIZED"}
            },
            {
                'args': ['norm_0_1'],
                'kwargs':{'partition_object': self.test_partitions['norm_0_1_kde'], "p": 0.05},
                'out':{'success': True, 'observed_value': "RANDOMIZED"}
            },
            {
                'args': ['norm_1_1'],
                'kwargs':{'partition_object': self.test_partitions['norm_0_1_auto'], "p": 0.05},
                'out':{'success': False, 'observed_value': "RANDOMIZED"}
            },
            {
                'args': ['norm_1_1'],
                'kwargs':{'partition_object': self.test_partitions['norm_0_1_uniform'], "p": 0.05},
                'out':{'success': False, 'observed_value': "RANDOMIZED"}
            },
            {
                'args': ['norm_1_1'],
                'kwargs':{'partition_object': self.test_partitions['norm_0_1_ntile'], "p": 0.05},
                'out':{'success': False, 'observed_value': "RANDOMIZED"}
            },
            {
                'args': ['norm_1_1'],
                'kwargs':{'partition_object': self.test_partitions['norm_0_1_kde'], "p": 0.05},
                'out':{'success': False, 'observed_value': "RANDOMIZED"}
            },
            {
                'args': ['bimodal'],
                'kwargs':{'partition_object': self.test_partitions['bimodal_auto'], "p": 0.05},
                'out':{'success': True, 'observed_value': "RANDOMIZED"}
            },
            {
                'args': ['bimodal'],
                'kwargs':{'partition_object': self.test_partitions['bimodal_kde'], "p": 0.05},
                'out':{'success': True, 'observed_value': "RANDOMIZED"}
            },
            {
                'args': ['bimodal'],
                'kwargs':{'partition_object': self.test_partitions['norm_0_1_auto'], "p": 0.05,
                          'include_config': True},
                'out':{'success': False, 'observed_value': "RANDOMIZED"}
            },
            {
                'args': ['bimodal'],
                'kwargs':{'partition_object': self.test_partitions['norm_0_1_uniform'], "p": 0.05},
                'out':{'success': False, 'observed_value': "RANDOMIZED"}
            },
            {
                'args': ['bimodal'],
                'kwargs': {'partition_object': self.test_partitions['norm_0_1_uniform'], "p": 0.05, 'result_format': 'SUMMARY'},
                'out': {'success': False, 'observed_value': "RANDOMIZED",
                        'details': {
                            'expected_cdf': {
                                'cdf_values': [0.0, 0.001, 0.009000000000000001, 0.056, 0.184, 0.429, 0.6779999999999999, 0.8899999999999999, 0.9689999999999999, 0.9929999999999999, 0.9999999999999999],
                                'x': [-3.721835843971108, -3.02304158492966, -2.324247325888213, -1.625453066846767, -0.926658807805319, -0.227864548763872, 0.470929710277574, 1.169723969319022, 1.868518228360469, 2.567312487401916, 3.266106746443364]
                            },
                            'observed_partition': {
                                'weights': [0.001, 0.006, 0.022, 0.07, 0.107, 0.146, 0.098, 0.04, 0.01, 0.0, 0.5],
                                'bins': [-3.721835843971108, -3.02304158492966, -2.324247325888213, -1.625453066846767, -0.926658807805319, -0.227864548763872, 0.470929710277574, 1.169723969319022, 1.868518228360469, 2.567312487401916, 3.266106746443364, 12.8787297644972]
                            },
                            'bootstrap_samples': 1000,
                            'observed_cdf': {
                                'cdf_values': [0, 0.001, 0.007, 0.028999999999999998, 0.099, 0.20600000000000002, 0.352, 0.44999999999999996, 0.48999999999999994, 0.49999999999999994, 0.49999999999999994, 1.0],
                                'x': [-3.721835843971108, -3.02304158492966, -2.324247325888213, -1.625453066846767, -0.926658807805319, -0.227864548763872, 0.470929710277574, 1.169723969319022, 1.868518228360469, 2.567312487401916, 3.266106746443364, 12.8787297644972]
                            },
                            'expected_partition': {
                                'weights': [0.001, 0.008, 0.047, 0.128, 0.245, 0.249, 0.212, 0.079, 0.024, 0.007],
                                'bins': [-3.721835843971108, -3.02304158492966, -2.324247325888213, -1.625453066846767, -0.926658807805319, -0.227864548763872, 0.470929710277574, 1.169723969319022, 1.868518228360469, 2.567312487401916, 3.266106746443364]
                            },
                            'bootstrap_sample_size': 20
                        }
                        }
            }
        ]
        for t in T:
            out = self.D.expect_column_bootstrapped_ks_test_p_value_to_be_greater_than(
                *t['args'], **t['kwargs'])
            if out['success'] != t['out']['success']:
                print("Test case error:")
                print(t)
                print(out)
            self.assertEqual(out['success'], t['out']['success'])
            if 'result_format' in t['kwargs'] and t['kwargs']['result_format'] == 'SUMMARY':
                self.assertTrue(np.allclose(
                    out['result']['details']['observed_cdf']['x'], t['out']['details']['observed_cdf']['x']))
                self.assertTrue(np.allclose(out['result']['details']['observed_cdf']
                                            ['cdf_values'], t['out']['details']['observed_cdf']['cdf_values']))
                self.assertTrue(np.allclose(
                    out['result']['details']['expected_cdf']['x'], t['out']['details']['expected_cdf']['x']))
                self.assertTrue(np.allclose(out['result']['details']['expected_cdf']
                                            ['cdf_values'], t['out']['details']['expected_cdf']['cdf_values']))
                self.assertTrue(np.allclose(
                    out['result']['details']['observed_partition']['bins'], t['out']['details']['observed_partition']['bins']))
                self.assertTrue(np.allclose(out['result']['details']['observed_partition']
                                            ['weights'], t['out']['details']['observed_partition']['weights']))
                self.assertTrue(np.allclose(
                    out['result']['details']['expected_partition']['bins'], t['out']['details']['expected_partition']['bins']))
                self.assertTrue(np.allclose(out['result']['details']['expected_partition']
                                            ['weights'], t['out']['details']['expected_partition']['weights']))

    def test_expect_column_bootstrapped_ks_test_p_value_to_be_greater_than_expanded_partitions(self):
        # Extend observed above and below expected
        out = self.D.expect_column_bootstrapped_ks_test_p_value_to_be_greater_than('norm_0_1', {'bins': np.linspace(-1, 1, 11), 'weights': [0.1] * 10},
                                                                                   result_format='SUMMARY')
        self.assertTrue(out['result']['details']['observed_cdf']['x'][0] < -1)
        self.assertTrue(out['result']['details']['observed_cdf']['x'][-1] > 1)
        # Extend observed below expected
        out = self.D.expect_column_bootstrapped_ks_test_p_value_to_be_greater_than('norm_0_1',
                                                                                   {'bins': np.linspace(-10, 1, 11), 'weights': [
                                                                                       0.1] * 10},
                                                                                   result_format='SUMMARY')
        self.assertTrue(out['result']['details']
                        ['observed_cdf']['x'][0] == -10)
        self.assertTrue(out['result']['details']['observed_cdf']['x'][-1] > 1)
        # Extend observed above expected
        out = self.D.expect_column_bootstrapped_ks_test_p_value_to_be_greater_than('norm_0_1',
                                                                                   {'bins': np.linspace(-1, 10, 11), 'weights': [
                                                                                       0.1] * 10},
                                                                                   result_format='SUMMARY')
        self.assertTrue(out['result']['details']['observed_cdf']['x'][0] < -1)
        self.assertTrue(out['result']['details']
                        ['observed_cdf']['x'][-1] == 10)
        # Extend expected above and below observed
        out = self.D.expect_column_bootstrapped_ks_test_p_value_to_be_greater_than('norm_0_1',
                                                                                   {'bins': np.linspace(-10, 10, 11), 'weights': [
                                                                                       0.1] * 10},
                                                                                   result_format='SUMMARY')
        self.assertTrue(out['result']['details']
                        ['observed_cdf']['x'][0] == -10)
        self.assertTrue(out['result']['details']
                        ['observed_cdf']['x'][-1] == 10)

    def test_expect_column_bootstrapped_ks_test_p_value_to_be_greater_than_bad_partition(self):
        with self.assertRaises(ValueError):
            self.D.expect_column_bootstrapped_ks_test_p_value_to_be_greater_than(
                'norm_0_1', {'bins': [-np.inf, 0, 1, 2, 3], 'weights': [0.25, 0.25, 0.25, 0.25]})

    def test_expect_column_kl_divergence_to_be_less_than_continuous_infinite_partition(self):
        # Manually build a partition extending to -Inf and Inf
        test_partition = self.test_partitions['norm_0_1_auto']
        test_partition['bins'] = [-np.inf] + test_partition['bins'] + [np.inf]
        scaled_weights = np.array(test_partition['weights']) * (1-0.01)
        test_partition['weights'] = [0.005] + scaled_weights.tolist() + [0.005]
        out = self.D.expect_column_kl_divergence_to_be_less_than(
            'norm_0_1', test_partition, 0.5, internal_weight_holdout=0.01)
        self.assertTrue(out['success'])

        # This should fail: tails have internal weight zero, which is highly unlikely.
        out = self.D.expect_column_kl_divergence_to_be_less_than(
            'norm_0_1', test_partition, 0.5)
        self.assertFalse(out['success'])

        # Build one-sided to infinity test partitions
        test_partition = {
            'bins': [-np.inf, 0, 1, 2, 3],
            'weights': [0.25, 0.25, 0.25, 0.25]
        }
        summary_expected_partition = {
            'bins': [0, 1, 2, 3],
            'weights': [0.25, 0.25, 0.25],
            'tail_weights':[0.25,0]
        }
        summary_observed_partition = {
            'bins': [0, 1, 2, 3],
            'weights': [0.25, 0.25, 0.25],
            'tail_weights':[0.25,0]
        }
        test_df = ge.dataset.PandasDataset(
            {'x': [-0.5, 0.5, 1.5, 2.5]})
        # This should succeed: our data match the partition
        out = test_df.expect_column_kl_divergence_to_be_less_than(
            'x', test_partition, 0.5, result_format='SUMMARY')
        self.assertTrue(out['success'])
        self.assertDictEqual(
            out['result']['details']['observed_partition'], summary_observed_partition)
        self.assertDictEqual(
            out['result']['details']['expected_partition'], summary_expected_partition)

        # Build one-sided to infinity test partitions
        test_partition = {
            'bins': [0, 1, 2, 3, np.inf],
            'weights': [0.25, 0.25, 0.25, 0.25]
        }
        summary_expected_partition = {
            'bins': [0, 1, 2, 3],
            'weights': [0.25, 0.25, 0.25],
            'tail_weights':[0,0.25]
        }
        summary_observed_partition = {
            'bins': [0, 1, 2, 3],
            'weights': [0.2, 0.2, 0.2],
            'tail_weights':[0.2,0.2]
        }
        test_df = ge.dataset.PandasDataset(
            {'x': [-0.5, 0.5, 1.5, 2.5, 3.5]})
        out = test_df.expect_column_kl_divergence_to_be_less_than(
            'x', test_partition, 0.5, result_format='SUMMARY')
        # This should fail: we expect zero weight less than 0
        self.assertFalse(out['success'])
        self.assertDictEqual(
            out['result']['details']['observed_partition'], summary_observed_partition)
        self.assertDictEqual(
            out['result']['details']['expected_partition'], summary_expected_partition)

        # Build two-sided to infinity test partition
        test_partition = {
            'bins': [-np.inf, 0, 1, 2, 3, np.inf],
            'weights': [0.1, 0.2, 0.4, 0.2, 0.1]
        }
        summary_expected_partition = {
            'bins': [ 0, 1, 2, 3],
            'weights': [0.2, 0.4, 0.2],
            'tail_weights':[0.1,0.1]
        }
        summary_observed_partition = {
            'bins': [0, 1, 2, 3],
            'weights': [0.2, 0.4, 0.2],
            'tail_weights':[0.1,0.1]
        }
        test_df = ge.dataset.PandasDataset(
            {'x': [-0.5, 0.5, 0.5, 1.5, 1.5, 1.5, 1.5, 2.5, 2.5, 3.5]})
        # This should succeed: our data match the partition
        out = test_df.expect_column_kl_divergence_to_be_less_than(
            'x', test_partition, 0.5, result_format='SUMMARY')
        self.assertTrue(out['success'])
        self.assertDictEqual(
            out['result']['details']['observed_partition'], summary_observed_partition)
        self.assertDictEqual(
            out['result']['details']['expected_partition'], summary_expected_partition)

        # Tail weight holdout is not defined for partitions already extending to infinity:
        with self.assertRaises(ValueError):
            test_df.expect_column_kl_divergence_to_be_less_than(
                'x', test_partition, 0.5, tail_weight_holdout=0.01)

    def test_expect_column_kl_divergence_to_be_less_than_continuous_serialized_infinite_partition(self):
        with open('./tests/test_sets/test_partition_serialized_infinity_bins.json', 'r') as infile:
            test_partition = json.loads(infile.read())['test_partition']

        summary_expected_partition = {
            'bins': [0, 1, 2, 3],
            'weights': [0.2, 0.4, 0.2],
            'tail_weights':[0.1,0.1]
        }
        summary_observed_partition = {
            'bins': [0, 1, 2, 3],
            'weights': [0.2, 0.4, 0.2],
            'tail_weights':[0.1,0.1]
        }
        test_df = ge.dataset.PandasDataset(
            {'x': [-0.5, 0.5, 0.5, 1.5, 1.5, 1.5, 1.5, 2.5, 2.5, 3.5]})
        # This should succeed: our data match the partition
        out = test_df.expect_column_kl_divergence_to_be_less_than(
            'x', test_partition, 0.5, result_format='SUMMARY')
        self.assertTrue(out['success'])
        self.assertDictEqual(
            out['result']['details']['observed_partition'], summary_observed_partition)
        self.assertDictEqual(
            out['result']['details']['expected_partition'], summary_expected_partition)

        # Confirm serialization of resulting expectations config
        expectation_config = test_df.get_expectations_config()
        found_expectation = False
        for expectation in expectation_config['expectations']:
            if 'expectation_type' in expectation and expectation['expectation_type'] == 'expect_column_kl_divergence_to_be_less_than':
                self.assertEqual(
                    json.dumps(expectation['kwargs']
                               ['partition_object']['bins']),
                    '[-Infinity, 0, 1, 2, 3, Infinity]'
                )
                found_expectation = True
        self.assertTrue(found_expectation)

    def test_expect_column_kl_divergence_to_be_less_than_continuous(self):
        T = [
<<<<<<< HEAD
                {
                    'args': ['norm_0_1'],
                    'kwargs':{"partition_object": self.test_partitions['norm_0_1_auto'],
                              "threshold": 0.1,
                              "tail_weight_holdout": 0.01,
                              "internal_weight_holdout": 0.01},
                    'out':{'success':True, 'observed_value': 'NOTTESTED'}
                },
                {
                    'args': ['norm_0_1'],
                    'kwargs':{"partition_object": self.test_partitions['norm_0_1_uniform'],
                              "threshold": 0.1,
                              "tail_weight_holdout": 0.01,
                              "internal_weight_holdout": 0.01},
                    'out':{'success':True, 'observed_value': 'NOTTESTED'}
                },
                {
                    'args': ['norm_0_1'],
                    'kwargs':{"partition_object": self.test_partitions['norm_0_1_ntile'],
                              "threshold": 0.1,
                              "tail_weight_holdout": 0.01,
                              "internal_weight_holdout": 0.01},
                    'out':{'success':True, 'observed_value': 'NOTTESTED'}
                },
                ## Note higher threshold example for kde
                {
                    'args': ['norm_0_1'],
                    'kwargs':{"partition_object": self.test_partitions['norm_0_1_kde'],
                              "threshold": 0.3,
                              "tail_weight_holdout": 0.01,
                              "internal_weight_holdout": 0.01},
                    'out':{'success':True, 'observed_value': 'NOTTESTED'}
                },
                {
                    'args': ['norm_1_1'],
                    'kwargs':{"partition_object": self.test_partitions['norm_0_1_auto'],
                              "threshold": 0.1,
                              "tail_weight_holdout": 0.01,
                              "internal_weight_holdout": 0.01},
                    'out':{'success':False, 'observed_value': 'NOTTESTED'}
                },
                {
                    'args': ['norm_1_1'],
                    'kwargs':{"partition_object": self.test_partitions['norm_0_1_uniform'],
                              "threshold": 0.1,
                              "tail_weight_holdout": 1e-5,
                              "internal_weight_holdout": 1e-5},
                    'out':{'success':False, 'observed_value': 'NOTTESTED'}
                },
                {
                    'args': ['norm_1_1'],
                    'kwargs':{"partition_object": self.test_partitions['norm_0_1_ntile'],
                              "threshold": 0.1,
                              "tail_weight_holdout": 0.01,
                              "internal_weight_holdout": 0.01},
                    'out':{'success':False, 'observed_value': 'NOTTESTED'}
                },
                {
                    'args': ['norm_1_1'],
                    'kwargs':{"partition_object": self.test_partitions['norm_0_1_kde'],
                              "threshold": 0.1,
                              "tail_weight_holdout": 0.01,
                              "internal_weight_holdout": 0.01},
                    'out':{'success':False, 'observed_value': 'NOTTESTED'}
                },
                {
                    'args': ['bimodal'],
                    'kwargs':{"partition_object": self.test_partitions['bimodal_auto'],
                              "threshold": 0.1,
                              "tail_weight_holdout": 0.01,
                              "internal_weight_holdout": 0.01},
                    'out':{'success':True, 'observed_value': 'NOTTESTED'}
                },
                {
                    'args': ['bimodal'],
                    'kwargs':{"partition_object": self.test_partitions['norm_0_1_auto'],
                              "threshold": 0.1,
                              "tail_weight_holdout": 0.01,
                              "internal_weight_holdout": 0.01},
                    'out':{'success':False, 'observed_value': "NOTTESTED"}
                },
                {
                    'args': ['bimodal'],
                    'kwargs':{"partition_object": self.test_partitions['norm_0_1_uniform'],
                              "threshold": 0.1,
                              "tail_weight_holdout": 0.01,
                              "internal_weight_holdout": 0.01},
                    'out':{'success':False, 'observed_value': "NOTTESTED"}
                },
                {
                    'args': ['bimodal'],
                    'kwargs': {"partition_object": self.test_partitions['norm_0_1_uniform'],
                               "threshold": 0.1,
                               "tail_weight_holdout": 0.01,
                               "internal_weight_holdout": 0.01,
                               "result_format": "SUMMARY"},
                    'out': {'success': False, 'observed_value': "NOTTESTED",
                            'details':
                                {'observed_partition':
                                     {'weights': [0.001, 0.006, 0.022, 0.07, 0.107, 0.146, 0.098, 0.04, 0.01, 0.0],
                                      'bins': [-3.721835843971108, -3.02304158492966, -2.324247325888213, -1.625453066846767, -0.926658807805319, -0.227864548763872, 0.470929710277574, 1.169723969319022, 1.868518228360469, 2.567312487401916, 3.266106746443364],
                                      'tail_weights':[0.0,0.5]
                                     },
                                 'missing_percent': 0.0,
                                 'element_count': 1000,
                                 'missing_count': 0,
                                 'expected_partition': {'bins': [-3.721835843971108, -3.02304158492966, -2.324247325888213, -1.625453066846767, -0.926658807805319, -0.227864548763872, 0.470929710277574, 1.169723969319022, 1.868518228360469, 2.567312487401916, 3.266106746443364],
                                                        'weights': [0.00098, 0.00784, 0.04606, 0.12544, 0.24009999999999998, 0.24402, 0.20776, 0.07742, 0.02352, 0.00686],
                                                        'tail_weights':[0.005,0.005]
                                                        }
                                 }
                    }
                }
=======
            {
                'args': ['norm_0_1'],
                'kwargs':{"partition_object": self.test_partitions['norm_0_1_auto'],
                          "threshold": 0.1,
                          "tail_weight_holdout": 0.01,
                          "internal_weight_holdout": 0.01},
                'out':{'success': True, 'observed_value': 'NOTTESTED'}
            },
            {
                'args': ['norm_0_1'],
                'kwargs':{"partition_object": self.test_partitions['norm_0_1_uniform'],
                          "threshold": 0.1,
                          "tail_weight_holdout": 0.01,
                          "internal_weight_holdout": 0.01},
                'out':{'success': True, 'observed_value': 'NOTTESTED'}
            },
            {
                'args': ['norm_0_1'],
                'kwargs':{"partition_object": self.test_partitions['norm_0_1_ntile'],
                          "threshold": 0.1,
                          "tail_weight_holdout": 0.01,
                          "internal_weight_holdout": 0.01},
                'out':{'success': True, 'observed_value': 'NOTTESTED'}
            },
            # Note higher threshold example for kde
            {
                'args': ['norm_0_1'],
                'kwargs':{"partition_object": self.test_partitions['norm_0_1_kde'],
                          "threshold": 0.3,
                          "tail_weight_holdout": 0.01,
                          "internal_weight_holdout": 0.01},
                'out':{'success': True, 'observed_value': 'NOTTESTED'}
            },
            {
                'args': ['norm_1_1'],
                'kwargs':{"partition_object": self.test_partitions['norm_0_1_auto'],
                          "threshold": 0.1,
                          "tail_weight_holdout": 0.01,
                          "internal_weight_holdout": 0.01},
                'out':{'success': False, 'observed_value': 'NOTTESTED'}
            },
            {
                'args': ['norm_1_1'],
                'kwargs':{"partition_object": self.test_partitions['norm_0_1_uniform'],
                          "threshold": 0.1,
                          "tail_weight_holdout": 1e-5,
                          "internal_weight_holdout": 1e-5},
                'out':{'success': False, 'observed_value': 'NOTTESTED'}
            },
            {
                'args': ['norm_1_1'],
                'kwargs':{"partition_object": self.test_partitions['norm_0_1_ntile'],
                          "threshold": 0.1,
                          "tail_weight_holdout": 0.01,
                          "internal_weight_holdout": 0.01},
                'out':{'success': False, 'observed_value': 'NOTTESTED'}
            },
            {
                'args': ['norm_1_1'],
                'kwargs':{"partition_object": self.test_partitions['norm_0_1_kde'],
                          "threshold": 0.1,
                          "tail_weight_holdout": 0.01,
                          "internal_weight_holdout": 0.01},
                'out':{'success': False, 'observed_value': 'NOTTESTED'}
            },
            {
                'args': ['bimodal'],
                'kwargs':{"partition_object": self.test_partitions['bimodal_auto'],
                          "threshold": 0.1,
                          "tail_weight_holdout": 0.01,
                          "internal_weight_holdout": 0.01},
                'out':{'success': True, 'observed_value': 'NOTTESTED'}
            },
            {
                'args': ['bimodal'],
                'kwargs':{"partition_object": self.test_partitions['norm_0_1_auto'],
                          "threshold": 0.1,
                          "tail_weight_holdout": 0.01,
                          "internal_weight_holdout": 0.01},
                'out':{'success': False, 'observed_value': "NOTTESTED"}
            },
            {
                'args': ['bimodal'],
                'kwargs':{"partition_object": self.test_partitions['norm_0_1_uniform'],
                          "threshold": 0.1,
                          "tail_weight_holdout": 0.01,
                          "internal_weight_holdout": 0.01},
                'out':{'success': False, 'observed_value': "NOTTESTED"}
            },
            {
                'args': ['bimodal'],
                'kwargs': {"partition_object": self.test_partitions['norm_0_1_uniform'],
                           "threshold": 0.1,
                           "tail_weight_holdout": 0.01,
                           "internal_weight_holdout": 0.01,
                           "result_format": "SUMMARY"},
                'out': {'success': False, 'observed_value': "NOTTESTED",
                        'details':
                        {'observed_partition':
                         {'weights': [0.0, 0.001, 0.006, 0.022, 0.07, 0.107, 0.146, 0.098, 0.04, 0.01, 0.0, 0.5],
                          'bins': [-np.inf, -3.721835843971108, -3.02304158492966, -2.324247325888213, -1.625453066846767, -0.926658807805319, -0.227864548763872, 0.470929710277574, 1.169723969319022, 1.868518228360469, 2.567312487401916, 3.266106746443364, np.inf]
                          },
                         'missing_percent': 0.0,
                         'element_count': 1000,
                         'missing_count': 0,
                         'expected_partition': {'bins': [-np.inf, -3.721835843971108, -3.02304158492966, -2.324247325888213, -1.625453066846767, -0.926658807805319, -0.227864548763872, 0.470929710277574, 1.169723969319022, 1.868518228360469, 2.567312487401916, 3.266106746443364, np.inf],
                                                'weights': [0.005, 0.00098, 0.00784, 0.04606, 0.12544, 0.24009999999999998, 0.24402, 0.20776, 0.07742, 0.02352, 0.00686, 0.005]
                                                }
                         }
                        }
            }
>>>>>>> 4c7390b3
        ]
        for t in T:
            out = self.D.expect_column_kl_divergence_to_be_less_than(
                *t['args'], **t['kwargs'])
            if t['out']['observed_value'] != 'NOTTESTED':
                if not np.allclose(out['observed_value'], t['out']['observed_value']):
                    print("Test case error:")
                    print(t)
                    print(out)
                self.assertTrue(np.allclose(
                    out['observed_value'], t['out']['observed_value']))
            if 'result_format' in t['kwargs'] and t['kwargs']['result_format'] == 'SUMMARY':
<<<<<<< HEAD
                self.assertTrue(np.allclose(out['result']['details']['observed_partition']['bins'],t['out']['details']['observed_partition']['bins']))
                self.assertTrue(np.allclose(out['result']['details']['observed_partition']['weights'],t['out']['details']['observed_partition']['weights']))
                self.assertTrue(np.allclose(out['result']['details']['observed_partition']['tail_weights'],t['out']['details']['observed_partition']['tail_weights']))
                self.assertTrue(np.allclose(out['result']['details']['expected_partition']['bins'],t['out']['details']['expected_partition']['bins']))
                self.assertTrue(np.allclose(out['result']['details']['expected_partition']['weights'],t['out']['details']['expected_partition']['weights']))
                self.assertTrue(np.allclose(out['result']['details']['expected_partition']['tail_weights'],t['out']['details']['expected_partition']['tail_weights']))
=======
                self.assertTrue(np.allclose(
                    out['result']['details']['observed_partition']['bins'], t['out']['details']['observed_partition']['bins']))
                self.assertTrue(np.allclose(out['result']['details']['observed_partition']
                                            ['weights'], t['out']['details']['observed_partition']['weights']))
                self.assertTrue(np.allclose(
                    out['result']['details']['expected_partition']['bins'], t['out']['details']['expected_partition']['bins']))
                self.assertTrue(np.allclose(out['result']['details']['expected_partition']
                                            ['weights'], t['out']['details']['expected_partition']['weights']))
>>>>>>> 4c7390b3

            if not out['success'] == t['out']['success']:
                print("Test case error:")
                print(t)
                print(out)
            self.assertEqual(out['success'], t['out']['success'])

    def test_expect_column_kl_divergence_to_be_less_than_bad_parameters(self):
        with self.assertRaises(ValueError):
            self.D.expect_column_kl_divergence_to_be_less_than(
                'norm_0_1', {}, threshold=0.1)
        with self.assertRaises(ValueError):
            self.D.expect_column_kl_divergence_to_be_less_than(
                'norm_0_1', self.test_partitions['norm_0_1_auto'])
        with self.assertRaises(ValueError):
            self.D.expect_column_kl_divergence_to_be_less_than(
                'norm_0_1', self.test_partitions['norm_0_1_auto'], threshold=0.1, tail_weight_holdout=2)
        with self.assertRaises(ValueError):
            self.D.expect_column_kl_divergence_to_be_less_than(
                'norm_0_1', self.test_partitions['norm_0_1_auto'], threshold=0.1, internal_weight_holdout=2)
        with self.assertRaises(ValueError):
            self.D.expect_column_kl_divergence_to_be_less_than(
                'categorical_fixed', self.test_partitions['categorical_fixed'], threshold=0.1, internal_weight_holdout=0.01)

    def test_expect_column_kl_divergence_to_be_less_than_infinite_observed_value(self):

        # Test with discrete distribution
        discrete_df = ge.dataset.PandasDataset(
            {"x1": ['a', 'a', 'a', 'a', 'b', 'b', 'b', 'b', 'c', 'c']})
        discrete_partition_object = {"weights": [0.5, 0.5],
                                     "values": ["a", "b"]}
        discrete_out = discrete_df.expect_column_kl_divergence_to_be_less_than("x1",
                                                                               discrete_partition_object,
                                                                               0.05)
        discrete_out_json = json.dumps(
            discrete_out['result']['observed_value'])
        self.assertEqual(discrete_out['result']['observed_value'], None)
        self.assertEqual(discrete_out_json,
                         'null')

        # Test with continuous distribution
        continuous_df = ge.dataset.PandasDataset({"x2": [-1.5, -1.5, -1.35, -1.2, -1.19, -1.12, -1.04, -1, 0, 0, 0, 0.25,
                                                         0.34, 1, 1.1, 1.13, 1.22, 1.34, 1.4, 1.46, 1.5, 1.5, 1.5]})

        continuous_partition_object1 = {"weights": [0.1, 0.4, 0, 0, 0.4, 0.1],
                                        "bins": [-2, -1.5, -1, 0, 1, 1.5, 2]}  # Partition sets weight to zero for to a non-empty bin

        continuous_out1 = continuous_df.expect_column_kl_divergence_to_be_less_than("x2",
                                                                                    continuous_partition_object1,
                                                                                    0.05)
        continuous_out_json1 = json.dumps(
            continuous_out1['result']['observed_value'])

        self.assertEqual(continuous_out1['result']['observed_value'], None)
        self.assertEqual(continuous_out_json1,
                         'null')

        continuous_partition_object2 = {"weights": [0.25, 0.25, 0.25, 0.25],
                                        "bins": [-1, 0, 1, 1.5, 2]}  # Partition bins do not cover all of data set

        continuous_out2 = continuous_df.expect_column_kl_divergence_to_be_less_than("x2",
                                                                                    continuous_partition_object2,
                                                                                    0.05)
        continuous_out_json2 = json.dumps(
            continuous_out2['result']['observed_value'])

        self.assertEqual(continuous_out2['result']['observed_value'], None)
        self.assertEqual(continuous_out_json2,
                         'null')
        
        
    def test_expect_column_kl_divergence_to_be_less_than_infinite_return_bins(self):
    
    
        continuous_df=ge.dataset.PandasDataset({"x":[-1.95, 1.03, 1.00, 0.81, -2.27,  0.52, 2.45, -1.19,
                                                     -0.17, -1.54, 2.20, -2.66,  1.71,  1.59, 2.19]})
        
        
        #Both endpoints at infinity, no tail_holdout or internal_holdout
        continuous_partition_object={"weights":[0.3,0.15,0.05,0.05,0.2,0.25],
            "bins":[-np.inf,-2,-1,0,1,2,np.inf]}
        
        
        expected_details={
                            "observed_partition": {
                                # return expected_bins, since we used those bins to compute the observed_weights
                                "bins": [-2,-1,0,1,2],
                                "weights": [3/15.0, 1/15.0, 2/15.0, 4/15.0],
                                "tail_weights": [2/15.0,3/15.0]
                            },
                            "expected_partition": {
                                "bins": [-2,-1,0,1,2],
                                "weights": [0.15,0.05,0.05,0.2],
                                "tail_weights":[0.3,0.25]
                            }
                        }
                            
        actual_details=continuous_df.expect_column_kl_divergence_to_be_less_than("x",
                                                                                 continuous_partition_object,
                                                                                 0.05,
                                                                                 tail_weight_holdout=0, 
                                                                                 internal_weight_holdout=0,
                                                                                 result_format="COMPLETE")["result"]["details"]
        assertDeepAlmostEqual(expected_details,actual_details)
        self.assertTrue(is_valid_continuous_partition_object(actual_details["observed_partition"]))
        self.assertTrue(is_valid_continuous_partition_object(actual_details["expected_partition"]))
        
        
        
        #Both endpoints bounded, no tail_holdout or internal_holdout
        
        continuous_partition_object={"weights":[0.3,0.15,0.05,0.05,0.2,0.25],
            "bins":[-3,-2,-1,0,1,2,3]}
        
        
        expected_details={
                            "observed_partition": {
                                # return expected_bins, since we used those bins to compute the observed_weights
                                "bins": [-3,-2,-1,0,1,2,3],
                                "weights": [2/15.0,3/15.0, 1/15.0, 2/15.0, 4/15.0,3/15.0],
                                "tail_weights": [0,0]
                            },
                            "expected_partition": {
                                "bins": [-3,-2,-1,0,1,2,3],
                                "weights": [0.3,0.15,0.05,0.05,0.2,0.25],
                                "tail_weights":[0,0]
                            }
                        }
                            
        actual_details=continuous_df.expect_column_kl_divergence_to_be_less_than("x",
                                                                                 continuous_partition_object,
                                                                                 0.05,
                                                                                 tail_weight_holdout=0, 
                                                                                 internal_weight_holdout=0,
                                                                                 result_format="COMPLETE")["result"]["details"]
        assertDeepAlmostEqual(expected_details,actual_details)
        self.assertTrue(is_valid_continuous_partition_object(actual_details["observed_partition"]))
        self.assertTrue(is_valid_continuous_partition_object(actual_details["expected_partition"]))
        
        
        #Infinite KL Divergence, no tail_holdout or internal_holdout
        
        continuous_partition_object={"weights":[0.45,0.05,0.05,0.2,0.25],
            "bins":[-2,-1,0,1,2,3]}
        
        
        expected_details={
                            "observed_partition": {
                                # return expected_bins, since we used those bins to compute the observed_weights
                                "bins": [-2,-1,0,1,2,3],
                                "weights": [3/15.0, 1/15.0, 2/15.0, 4/15.0,3/15.0],
                                "tail_weights": [2/15.0,0]
                            },
                            "expected_partition": {
                                "bins": [-2,-1,0,1,2,3],
                                "weights": [0.45,0.05,0.05,0.2,0.25],
                                "tail_weights":[0,0]
                            }
                        }
                            
        actual_details=continuous_df.expect_column_kl_divergence_to_be_less_than("x",
                                                                                 continuous_partition_object,
                                                                                 0.05,
                                                                                 tail_weight_holdout=0, 
                                                                                 internal_weight_holdout=0,
                                                                                 result_format="COMPLETE")["result"]["details"]
        assertDeepAlmostEqual(expected_details,actual_details)
        self.assertTrue(is_valid_continuous_partition_object(actual_details["observed_partition"]))
        self.assertTrue(is_valid_continuous_partition_object(actual_details["expected_partition"]))
        
        
    
        #Both endpoints at infinity, non-zero tail hold_out
        continuous_partition_object={"weights":[0.3,0.15,0.05,0.05,0.2,0.25],
            "bins":[-np.inf,-2,-1,0,1,2,np.inf]}
        
        with self.assertRaises(ValueError):
            
            actual_details=continuous_df.expect_column_kl_divergence_to_be_less_than("x",
                                                                                 continuous_partition_object,
                                                                                 0.05,
                                                                                 tail_weight_holdout=0.01, 
                                                                                 internal_weight_holdout=0,
                                                                                 result_format="COMPLETE")["result"]["details"]
            
            
        
        #Upper at infinity, non-zero tail hold_out
        continuous_partition_object={"weights":[0.3,0.15,0.05,0.05,0.2,0.25],
            "bins":[-3,-2,-1,0,1,2,np.inf]}
        
        
        expected_details={
                            "observed_partition": {
                                # return expected_bins, since we used those bins to compute the observed_weights
                                "bins": [-3,-2,-1,0,1,2],
                                "weights": [2/15.0,3/15.0, 1/15.0, 2/15.0, 4/15.0],
                                "tail_weights": [0,3/15.0]
                            },
                            "expected_partition": {
                                "bins": [-3,-2,-1,0,1,2],
                                "weights": [0.3*0.98,0.15*0.98,0.05*0.98,0.05*0.98,0.2*0.98],
                                "tail_weights":[0.02,0.98*0.25]
                            }
                        }
                            
        actual_details=continuous_df.expect_column_kl_divergence_to_be_less_than("x",
                                                                                 continuous_partition_object,
                                                                                 0.05,
                                                                                 tail_weight_holdout=0.02, 
                                                                                 internal_weight_holdout=0,
                                                                                 result_format="COMPLETE")["result"]["details"]
        assertDeepAlmostEqual(expected_details,actual_details)
        
        self.assertTrue(is_valid_continuous_partition_object(actual_details["observed_partition"]))
        self.assertTrue(is_valid_continuous_partition_object(actual_details["expected_partition"]))
        
    
            
        
        #Lower at infinity, non-zero tail holdout
        continuous_partition_object={"weights":[0.3,0.15,0.05,0.05,0.45],
            "bins":[-np.inf,-2,-1,0,1,2]}
        
        
        expected_details={
                            "observed_partition": {
                                # return expected_bins, since we used those bins to compute the observed_weights
                                "bins": [-2,-1,0,1,2],
                                "weights": [3/15.0, 1/15.0, 2/15.0, 4/15.0],
                                "tail_weights": [2/15.0,3/15.0]
                            },
                            "expected_partition": {
                                "bins": [-2,-1,0,1,2],
                                "weights": [0.15*0.95,0.05*0.95,0.05*0.95,0.45*0.95],
                                "tail_weights":[0.3*0.95,0.05]
                            }
                        }
                            
        actual_details=continuous_df.expect_column_kl_divergence_to_be_less_than("x",
                                                                                 continuous_partition_object,
                                                                                 0.05,
                                                                                 tail_weight_holdout=0.05, 
                                                                                 internal_weight_holdout=0,
                                                                                 result_format="COMPLETE")["result"]["details"]
        assertDeepAlmostEqual(expected_details,actual_details)
        
        self.assertTrue(is_valid_continuous_partition_object(actual_details["observed_partition"]))
        self.assertTrue(is_valid_continuous_partition_object(actual_details["expected_partition"]))
        
        
        #Bounded Endpoints, non-zero tail holdout, non-zero internal holdout
        continuous_partition_object={"weights":[0.3,0.15,0.0,0.10,0.45],
            "bins":[-3,-2,-1,0,1,2]}
        
        
        expected_details= {
                            "observed_partition": {
                                # return expected_bins, since we used those bins to compute the observed_weights
                                "bins": [-3,-2,-1,0,1,2],
                                "weights": [2/15.0,3/15.0, 1/15.0, 2/15.0, 4/15.0],
                                "tail_weights": [0.0,3/15.0]
                            },
                            "expected_partition": {
                                "bins": [-3,-2,-1,0,1,2],
                                "weights": [0.3*0.9,0.15*0.9,0.05,0.10*0.9,0.45*0.9],
                                "tail_weights":[0.05/2,0.05/2]
                            }
                        }
                            
        actual_details=continuous_df.expect_column_kl_divergence_to_be_less_than("x",
                                                                                 continuous_partition_object,
                                                                                 0.05,
                                                                                 tail_weight_holdout=0.05, 
                                                                                 internal_weight_holdout=0.05,
                                                                                 result_format="COMPLETE")["result"]["details"]
        
        assertDeepAlmostEqual(expected_details,actual_details)
        
        self.assertTrue(is_valid_continuous_partition_object(actual_details["observed_partition"]))
        self.assertTrue(is_valid_continuous_partition_object(actual_details["expected_partition"]))
        
        
    def test_expect_column_kl_divergence_to_be_less_than_user_tail_weights(self):
    
        continuous_df=ge.dataset.PandasDataset({"x":[-1.95, 1.03, 1.00, 0.81, -2.27,  0.52, 2.45, -1.19,
                                                 -0.17, -1.54, 2.20, -2.66,  1.71,  1.59, 2.19]})
    
    
    
    #This should exit without error 
    
        continuous_partition_object={"weights":[0.3,0.15,0.0,0.10,0.15],
        "bins":[-3,-2,-1,0,1,2], "tail_weights":[0.15,0.15]}
        
        continuous_df.expect_column_kl_divergence_to_be_less_than("x",
                                                                  continuous_partition_object,
                                                                  0.05)
        
            
    #Error: Only one tail weight
        continuous_partition_object={"weights":[0.3,0.15,0.0,0.10,0.30],
                                     "bins":[-3,-2,-1,0,1,2], "tail_weights":[0.15]}
    
        self.assertFalse(is_valid_continuous_partition_object(continuous_partition_object))
                                                                  

        #Error: Use of tail_weights with infinite end points partition
        continuous_partition_object={"weights":[0.3,0.15,0.0,0.10,0.15],
        "bins":[-3,-2,-1,0,1,np.inf], "tail_weights":[0.15,0.15]}
        
        with self.assertRaises(ValueError):
            continuous_df.expect_column_kl_divergence_to_be_less_than("x",
                                                                      continuous_partition_object,
                                                                      0.05) 
        
        
        #Error: Use of tail_weights and tail_weight_holdout
        
        continuous_partition_object={"weights":[0.3,0.15,0.0,0.10,0.15],
        "bins":[-3,-2,-1,0,1,2], "tail_weights":[0.15,0.15]}
        
        with self.assertRaises(ValueError):
            continuous_df.expect_column_kl_divergence_to_be_less_than("x",
                                                                      continuous_partition_object,
                                                                      0.05,
                                                                      tail_weight_holdout=0.01)
        
        #Error: Tail_weights and weights don't add to one
        
        continuous_partition_object={"weights":[0.3,0.15,0.0,0.10,0.16],
        "bins":[-3,-2,-1,0,1,2], "tail_weights":[0.15,0.15]}
        
        self.assertFalse(is_valid_continuous_partition_object(continuous_partition_object))
        
        
        

    def test_expect_column_bootstrapped_ks_test_p_value_to_be_greater_than_bad_parameters(self):
        with self.assertRaises(ValueError):
            self.D.expect_column_bootstrapped_ks_test_p_value_to_be_greater_than(
                'norm_0_1', self.test_partitions['categorical_fixed'])
        test_partition = ge.dataset.util.kde_partition_data(
            self.D['norm_0_1'], estimate_tails=False)
        with self.assertRaises(ValueError):
            self.D.expect_column_bootstrapped_ks_test_p_value_to_be_greater_than(
                'norm_0_1', test_partition)

    def test_expect_column_chisquare_test_p_value_to_be_greater_than_bad_parameters(self):
        with self.assertRaises(ValueError):
            self.D.expect_column_chisquare_test_p_value_to_be_greater_than(
                'categorical_fixed', self.test_partitions['norm_0_1_auto'])


if __name__ == "__main__":
    unittest.main()<|MERGE_RESOLUTION|>--- conflicted
+++ resolved
@@ -453,7 +453,6 @@
 
     def test_expect_column_kl_divergence_to_be_less_than_continuous(self):
         T = [
-<<<<<<< HEAD
                 {
                     'args': ['norm_0_1'],
                     'kwargs':{"partition_object": self.test_partitions['norm_0_1_auto'],
@@ -567,119 +566,6 @@
                                  }
                     }
                 }
-=======
-            {
-                'args': ['norm_0_1'],
-                'kwargs':{"partition_object": self.test_partitions['norm_0_1_auto'],
-                          "threshold": 0.1,
-                          "tail_weight_holdout": 0.01,
-                          "internal_weight_holdout": 0.01},
-                'out':{'success': True, 'observed_value': 'NOTTESTED'}
-            },
-            {
-                'args': ['norm_0_1'],
-                'kwargs':{"partition_object": self.test_partitions['norm_0_1_uniform'],
-                          "threshold": 0.1,
-                          "tail_weight_holdout": 0.01,
-                          "internal_weight_holdout": 0.01},
-                'out':{'success': True, 'observed_value': 'NOTTESTED'}
-            },
-            {
-                'args': ['norm_0_1'],
-                'kwargs':{"partition_object": self.test_partitions['norm_0_1_ntile'],
-                          "threshold": 0.1,
-                          "tail_weight_holdout": 0.01,
-                          "internal_weight_holdout": 0.01},
-                'out':{'success': True, 'observed_value': 'NOTTESTED'}
-            },
-            # Note higher threshold example for kde
-            {
-                'args': ['norm_0_1'],
-                'kwargs':{"partition_object": self.test_partitions['norm_0_1_kde'],
-                          "threshold": 0.3,
-                          "tail_weight_holdout": 0.01,
-                          "internal_weight_holdout": 0.01},
-                'out':{'success': True, 'observed_value': 'NOTTESTED'}
-            },
-            {
-                'args': ['norm_1_1'],
-                'kwargs':{"partition_object": self.test_partitions['norm_0_1_auto'],
-                          "threshold": 0.1,
-                          "tail_weight_holdout": 0.01,
-                          "internal_weight_holdout": 0.01},
-                'out':{'success': False, 'observed_value': 'NOTTESTED'}
-            },
-            {
-                'args': ['norm_1_1'],
-                'kwargs':{"partition_object": self.test_partitions['norm_0_1_uniform'],
-                          "threshold": 0.1,
-                          "tail_weight_holdout": 1e-5,
-                          "internal_weight_holdout": 1e-5},
-                'out':{'success': False, 'observed_value': 'NOTTESTED'}
-            },
-            {
-                'args': ['norm_1_1'],
-                'kwargs':{"partition_object": self.test_partitions['norm_0_1_ntile'],
-                          "threshold": 0.1,
-                          "tail_weight_holdout": 0.01,
-                          "internal_weight_holdout": 0.01},
-                'out':{'success': False, 'observed_value': 'NOTTESTED'}
-            },
-            {
-                'args': ['norm_1_1'],
-                'kwargs':{"partition_object": self.test_partitions['norm_0_1_kde'],
-                          "threshold": 0.1,
-                          "tail_weight_holdout": 0.01,
-                          "internal_weight_holdout": 0.01},
-                'out':{'success': False, 'observed_value': 'NOTTESTED'}
-            },
-            {
-                'args': ['bimodal'],
-                'kwargs':{"partition_object": self.test_partitions['bimodal_auto'],
-                          "threshold": 0.1,
-                          "tail_weight_holdout": 0.01,
-                          "internal_weight_holdout": 0.01},
-                'out':{'success': True, 'observed_value': 'NOTTESTED'}
-            },
-            {
-                'args': ['bimodal'],
-                'kwargs':{"partition_object": self.test_partitions['norm_0_1_auto'],
-                          "threshold": 0.1,
-                          "tail_weight_holdout": 0.01,
-                          "internal_weight_holdout": 0.01},
-                'out':{'success': False, 'observed_value': "NOTTESTED"}
-            },
-            {
-                'args': ['bimodal'],
-                'kwargs':{"partition_object": self.test_partitions['norm_0_1_uniform'],
-                          "threshold": 0.1,
-                          "tail_weight_holdout": 0.01,
-                          "internal_weight_holdout": 0.01},
-                'out':{'success': False, 'observed_value': "NOTTESTED"}
-            },
-            {
-                'args': ['bimodal'],
-                'kwargs': {"partition_object": self.test_partitions['norm_0_1_uniform'],
-                           "threshold": 0.1,
-                           "tail_weight_holdout": 0.01,
-                           "internal_weight_holdout": 0.01,
-                           "result_format": "SUMMARY"},
-                'out': {'success': False, 'observed_value': "NOTTESTED",
-                        'details':
-                        {'observed_partition':
-                         {'weights': [0.0, 0.001, 0.006, 0.022, 0.07, 0.107, 0.146, 0.098, 0.04, 0.01, 0.0, 0.5],
-                          'bins': [-np.inf, -3.721835843971108, -3.02304158492966, -2.324247325888213, -1.625453066846767, -0.926658807805319, -0.227864548763872, 0.470929710277574, 1.169723969319022, 1.868518228360469, 2.567312487401916, 3.266106746443364, np.inf]
-                          },
-                         'missing_percent': 0.0,
-                         'element_count': 1000,
-                         'missing_count': 0,
-                         'expected_partition': {'bins': [-np.inf, -3.721835843971108, -3.02304158492966, -2.324247325888213, -1.625453066846767, -0.926658807805319, -0.227864548763872, 0.470929710277574, 1.169723969319022, 1.868518228360469, 2.567312487401916, 3.266106746443364, np.inf],
-                                                'weights': [0.005, 0.00098, 0.00784, 0.04606, 0.12544, 0.24009999999999998, 0.24402, 0.20776, 0.07742, 0.02352, 0.00686, 0.005]
-                                                }
-                         }
-                        }
-            }
->>>>>>> 4c7390b3
         ]
         for t in T:
             out = self.D.expect_column_kl_divergence_to_be_less_than(
@@ -692,23 +578,12 @@
                 self.assertTrue(np.allclose(
                     out['observed_value'], t['out']['observed_value']))
             if 'result_format' in t['kwargs'] and t['kwargs']['result_format'] == 'SUMMARY':
-<<<<<<< HEAD
                 self.assertTrue(np.allclose(out['result']['details']['observed_partition']['bins'],t['out']['details']['observed_partition']['bins']))
                 self.assertTrue(np.allclose(out['result']['details']['observed_partition']['weights'],t['out']['details']['observed_partition']['weights']))
                 self.assertTrue(np.allclose(out['result']['details']['observed_partition']['tail_weights'],t['out']['details']['observed_partition']['tail_weights']))
                 self.assertTrue(np.allclose(out['result']['details']['expected_partition']['bins'],t['out']['details']['expected_partition']['bins']))
                 self.assertTrue(np.allclose(out['result']['details']['expected_partition']['weights'],t['out']['details']['expected_partition']['weights']))
                 self.assertTrue(np.allclose(out['result']['details']['expected_partition']['tail_weights'],t['out']['details']['expected_partition']['tail_weights']))
-=======
-                self.assertTrue(np.allclose(
-                    out['result']['details']['observed_partition']['bins'], t['out']['details']['observed_partition']['bins']))
-                self.assertTrue(np.allclose(out['result']['details']['observed_partition']
-                                            ['weights'], t['out']['details']['observed_partition']['weights']))
-                self.assertTrue(np.allclose(
-                    out['result']['details']['expected_partition']['bins'], t['out']['details']['expected_partition']['bins']))
-                self.assertTrue(np.allclose(out['result']['details']['expected_partition']
-                                            ['weights'], t['out']['details']['expected_partition']['weights']))
->>>>>>> 4c7390b3
 
             if not out['success'] == t['out']['success']:
                 print("Test case error:")
