--- conflicted
+++ resolved
@@ -1,9 +1,5 @@
 import copy
-<<<<<<< HEAD
-from collections import defaultdict
-=======
 from collections import defaultdict, namedtuple
->>>>>>> 4a71e72d
 from dataclasses import dataclass
 from typing import Any, Callable, Dict, KeysView, List, Optional, Set, Tuple, Union
 
@@ -1733,14 +1729,11 @@
         implemented_metrics: Set[str] = {
             "table_row_count",
             "column_distinct_values_count",
-<<<<<<< HEAD
             "column_max",
             "column_mean",
             "column_median",
             "column_min",
             "column_standard_deviation",
-=======
->>>>>>> 4a71e72d
         }
 
         plot_impl: Optional[
@@ -1826,14 +1819,7 @@
 
         for metric_name in attributed_values_by_metric_name.keys():
             type_: str = expectation_configuration.expectation_type
-<<<<<<< HEAD
-            if (
-                type_ in expectation_metric_map.keys()
-                and metric_name == expectation_metric_map[type_]
-            ):
-=======
             if expectation_metric_map.get(type_) == metric_name:
->>>>>>> 4a71e72d
                 attributed_values: ParameterNode = attributed_values_by_metric_name[
                     metric_name
                 ]
