import copy
from dataclasses import dataclass
from typing import Any, Callable, Dict, KeysView, List, Optional, Set, Tuple, Union

import altair as alt
import pandas as pd
from IPython.display import HTML, display

from great_expectations.core import ExpectationConfiguration, ExpectationSuite
from great_expectations.core.util import convert_to_json_serializable, nested_update
from great_expectations.execution_engine.execution_engine import MetricDomainTypes
from great_expectations.rule_based_profiler.helpers.util import (
    get_or_create_expectation_suite,
    sanitize_parameter_name,
)
from great_expectations.rule_based_profiler.types import (
    FULLY_QUALIFIED_PARAMETER_NAME_ATTRIBUTED_VALUE_KEY,
    FULLY_QUALIFIED_PARAMETER_NAME_METADATA_KEY,
    Domain,
    MetricValues,
    ParameterNode,
)
from great_expectations.rule_based_profiler.types.altair import (
    AltairDataTypes,
    AltairThemes,
)
from great_expectations.rule_based_profiler.types.data_assistant_result.plot_components import (
    BatchPlotComponent,
    DomainPlotComponent,
    ExpectationKwargPlotComponent,
    MetricPlotComponent,
    PlotComponent,
    determine_plot_title,
)
from great_expectations.rule_based_profiler.types.data_assistant_result.plot_result import (
    PlotMode,
    PlotResult,
)
from great_expectations.types import ColorPalettes, Colors, SerializableDictDot


@dataclass
class DataAssistantResult(SerializableDictDot):
    """
    DataAssistantResult is a "dataclass" object, designed to hold results of executing "DataAssistant.run()" method.
    Available properties are: "metrics_by_domain", "expectation_configurations", and configuration object
    ("RuleBasedProfilerConfig") of effective Rule-Based Profiler, which embodies given "DataAssistant".
    Use "batch_id_to_batch_identifier_display_name_map" to translate "batch_id" values to display ("friendly") names.
    """

    # A mapping is defined for which metrics to plot and their associated expectations
    EXPECTATION_METRIC_MAP = {
        "expect_table_row_count_to_be_between": "table.row_count",
        "expect_column_unique_value_count_to_be_between": "column.distinct_values.count",
    }

    ALLOWED_KEYS = {
        "batch_id_to_batch_identifier_display_name_map",
        "profiler_config",
        "metrics_by_domain",
        "expectation_configurations",
        "execution_time",
    }

    batch_id_to_batch_identifier_display_name_map: Optional[
        Dict[str, Set[Tuple[str, Any]]]
    ] = None
    profiler_config: Optional["RuleBasedProfilerConfig"] = None  # noqa: F821
    metrics_by_domain: Optional[Dict[Domain, Dict[str, ParameterNode]]] = None
    expectation_configurations: Optional[List[ExpectationConfiguration]] = None
    citation: Optional[dict] = None
    execution_time: Optional[float] = None  # Execution time (in seconds).

    def to_dict(self) -> dict:
        """
        Returns: This DataAssistantResult as dictionary (JSON-serializable dictionary for DataAssistantResult objects).
        """
        domain: Domain
        parameter_values_for_fully_qualified_parameter_names: Dict[str, ParameterNode]
        expectation_configuration: ExpectationConfiguration
        return {
            "batch_id_to_batch_identifier_display_name_map": convert_to_json_serializable(
                data=self.batch_id_to_batch_identifier_display_name_map
            ),
            "profiler_config": self.profiler_config.to_json_dict(),
            "metrics_by_domain": [
                {
                    "domain_id": domain.id,
                    "domain": domain.to_json_dict(),
                    "parameter_values_for_fully_qualified_parameter_names": convert_to_json_serializable(
                        data=parameter_values_for_fully_qualified_parameter_names
                    ),
                }
                for domain, parameter_values_for_fully_qualified_parameter_names in self.metrics_by_domain.items()
            ],
            "expectation_configurations": [
                expectation_configuration.to_json_dict()
                for expectation_configuration in self.expectation_configurations
            ],
            "execution_time": convert_to_json_serializable(data=self.execution_time),
        }

    def to_json_dict(self) -> dict:
        """
        Returns: This DataAssistantResult as JSON-serializable dictionary.
        """
        return self.to_dict()

    def get_expectation_suite(self, expectation_suite_name: str) -> ExpectationSuite:
        """
        Returns: "ExpectationSuite" object, built from properties, populated into this "DataAssistantResult" object.
        """
        expectation_suite: ExpectationSuite = get_or_create_expectation_suite(
            data_context=None,
            expectation_suite=None,
            expectation_suite_name=expectation_suite_name,
            component_name=self.__class__.__name__,
            persist=False,
        )
        expectation_suite.add_expectation_configurations(
            expectation_configurations=self.expectation_configurations,
            send_usage_event=False,
            match_type="domain",
            overwrite_existing=True,
        )
        expectation_suite.add_citation(
            **self.citation,
        )
        return expectation_suite

    def get_attributed_metrics_by_domain(
        self,
    ) -> Dict[Domain, Dict[str, ParameterNode]]:
        domain: Domain
        parameter_values_for_fully_qualified_parameter_names: Dict[str, ParameterNode]
        fully_qualified_parameter_name: str
        parameter_value: ParameterNode
        metrics_attributed_values_by_domain: Dict[Domain, Dict[str, ParameterNode]] = {
            domain: {
                parameter_value[
                    FULLY_QUALIFIED_PARAMETER_NAME_METADATA_KEY
                ].metric_configuration.metric_name: parameter_value[
                    FULLY_QUALIFIED_PARAMETER_NAME_ATTRIBUTED_VALUE_KEY
                ]
                for fully_qualified_parameter_name, parameter_value in parameter_values_for_fully_qualified_parameter_names.items()
            }
            for domain, parameter_values_for_fully_qualified_parameter_names in self.metrics_by_domain.items()
        }

        return metrics_attributed_values_by_domain

    def plot_metrics(
        self,
        sequential: bool = True,
        theme: Optional[Dict[str, Any]] = None,
        include_column_names: Optional[List[str]] = None,
        exclude_column_names: Optional[List[str]] = None,
    ) -> PlotResult:
        """
        Use contents of "DataAssistantResult" object to display metrics for visualization purposes.

        Altair theme configuration reference:
            https://altair-viz.github.io/user_guide/configuration.html#top-level-chart-configuration

        Args:
            sequential: Whether the batches are sequential or not
            theme: Altair top-level chart configuration dictionary
            include_column_names: Columns to include in metrics plot
            exclude_column_names: Columns to exclude from metrics plot

        Returns:
            PlotResult wrapper object around Altair charts.
        """
        return self._plot(
            plot_mode=PlotMode.DESCRIPTIVE,
            sequential=sequential,
            theme=theme,
            include_column_names=include_column_names,
            exclude_column_names=exclude_column_names,
        )

    def plot_expectations_and_metrics(
        self,
        sequential: bool = True,
        theme: Optional[Dict[str, Any]] = None,
        include_column_names: Optional[List[str]] = None,
        exclude_column_names: Optional[List[str]] = None,
    ) -> PlotResult:
        """
        Use contents of "DataAssistantResult" object to display metrics and expectations for visualization purposes.

        Altair theme configuration reference:
            https://altair-viz.github.io/user_guide/configuration.html#top-level-chart-configuration

        Args:
            sequential: Whether the batches are sequential or not
            theme: Altair top-level chart configuration dictionary
            include_column_names: Columns to include in expectations and metrics plot
            exclude_column_names: Columns to exclude from expectations and metrics plot

        Returns:
            PlotResult wrapper object around Altair charts.
        """
        return self._plot(
            plot_mode=PlotMode.PRESCRIPTIVE,
            sequential=sequential,
            theme=theme,
            include_column_names=include_column_names,
            exclude_column_names=exclude_column_names,
        )

    def _plot(
        self,
        plot_mode: PlotMode,
        sequential: bool,
        theme: Optional[Dict[str, Any]] = None,
        include_column_names: Optional[List[str]] = None,
        exclude_column_names: Optional[List[str]] = None,
    ) -> PlotResult:
        """
        VolumeDataAssistant-specific plots are defined with Altair and passed to "display()" for presentation.
        Display Charts are condensed and interactive while Return Charts are separated into an individual chart for
        each metric-domain/expectation-domain combination.

        Altair theme configuration reference:
            https://altair-viz.github.io/user_guide/configuration.html#top-level-chart-configuration

        Args:
            plot_mode: Type of plot to generate, prescriptive or descriptive
            sequential: Whether batches are sequential in nature
            theme: Altair top-level chart configuration dictionary
            include_column_names: A list of columns to chart
            exclude_column_names: A list of columns not to chart

        Returns:
            A PlotResult object consisting of an individual chart for each metric-domain/expectation-domain
        """
        if include_column_names is not None and exclude_column_names is not None:
            raise ValueError(
                "You may either use `include_column_names` or `exclude_column_names` (but not both)."
            )

        display_charts: Union[
            List[alt.Chart], List[alt.LayerChart], List[alt.VConcatChart]
        ] = []
        return_charts: Union[List[alt.Chart], List[alt.LayerChart]] = []

        expectation_configurations: List[
            ExpectationConfiguration
        ] = self.expectation_configurations

        table_domain_charts: List[
            Union[List[alt.Chart], List[alt.LayerChart]]
        ] = self._plot_table_domain_charts(
            expectation_configurations=expectation_configurations,
            plot_mode=plot_mode,
            sequential=sequential,
        )
        display_charts.extend(table_domain_charts)
        return_charts.extend(table_domain_charts)

        column_domain_display_chart: List[alt.VConcatChart]
        column_domain_return_charts: List[alt.Chart]
        (
            column_domain_display_charts,
            column_domain_return_charts,
        ) = self._plot_column_domain_charts(
            expectation_configurations=expectation_configurations,
            plot_mode=plot_mode,
            sequential=sequential,
            include_column_names=include_column_names,
            exclude_column_names=exclude_column_names,
        )
        display_charts.extend(column_domain_display_charts)
        return_charts.extend(column_domain_return_charts)

        self.display(charts=display_charts, theme=theme)

        return_charts = self.apply_theme(charts=return_charts, theme=theme)
        return PlotResult(charts=return_charts)

    @staticmethod
    def display(
        charts: Union[List[alt.Chart], List[alt.VConcatChart]],
        theme: Optional[Dict[str, Any]],
    ) -> None:
        """
        Display each chart passed by DataAssistantResult.plot()

        Altair theme configuration reference:
            https://altair-viz.github.io/user_guide/configuration.html#top-level-chart-configuration

        Args:
            charts: A list of Altair chart objects to display
            theme: An Optional Altair top-level chart configuration dictionary to apply over the default theme
        """
        altair_theme: Dict[str, Any]
        if theme:
            altair_theme = DataAssistantResult._get_theme(theme=theme)
        else:
            altair_theme = copy.deepcopy(AltairThemes.DEFAULT_THEME.value)

        themed_charts: List[alt.chart] = DataAssistantResult.apply_theme(
            charts=charts, theme=altair_theme
        )

        # Altair does not have a way to format the dropdown input so the rendered CSS must be altered directly
        dropdown_title_color: str = altair_theme["legend"]["titleColor"]
        dropdown_title_font: str = altair_theme["font"]
        dropdown_css: str = f"""
            <style>
            span.vega-bind-name {{
                color: {dropdown_title_color};
                font-family: "{dropdown_title_font}";
                font-weight: bold;
            }}
            form.vega-bindings {{
              position: absolute;
              left: 75px;
              top: 30px;
            }}
            </style>
        """
        display(HTML(dropdown_css))

        # max rows for Altair charts is set to 5,000 without this
        alt.data_transformers.disable_max_rows()

        chart: alt.Chart
        for chart in themed_charts:
            chart.display()

    @staticmethod
    def apply_theme(
        charts: List[alt.Chart],
        theme: Optional[Dict[str, Any]],
    ) -> List[alt.Chart]:
        """
        Apply the Great Expectations default theme and any user-provided theme overrides to each chart

        Altair theme configuration reference:
            https://altair-viz.github.io/user_guide/configuration.html#top-level-chart-configuration

        Args:
            charts: A list of Altair chart objects to apply a theme to
            theme: An Optional Altair top-level chart configuration dictionary to apply over the base_theme

        Returns:
            A list of Altair charts with the theme applied
        """
        theme: Dict[str, Any] = DataAssistantResult._get_theme(theme=theme)
        return [chart.configure(**theme) for chart in charts]

    @staticmethod
    def get_quantitative_metric_chart(
        df: pd.DataFrame,
        metric_name: str,
        metric_type: alt.StandardType,
        sequential: bool,
        subtitle: Optional[str] = None,
    ) -> alt.Chart:
        """
        Args:
            df: A pandas dataframe containing the data to be plotted
            metric_name: The name of the metric as it exists in the pandas dataframe
            metric_type: The altair data type for the metric being plotted
            sequential: Whether batches are sequential in nature
            subtitle: The subtitle, if applicable

        Returns:
            An altair line chart
        """
        metric_component: MetricPlotComponent = MetricPlotComponent(
            name=metric_name, alt_type=metric_type
        )

        batch_name: str = "batch"
        batch_identifiers: List[str] = [
            column for column in df.columns if column not in [metric_name, batch_name]
        ]
        batch_component: BatchPlotComponent = BatchPlotComponent(
            name=batch_name,
            alt_type=AltairDataTypes.NOMINAL.value,
            batch_identifiers=batch_identifiers,
        )

        domain_component: DomainPlotComponent = DomainPlotComponent(
            name=None,
            alt_type=None,
            subtitle=subtitle,
        )

        if sequential:
            return DataAssistantResult._get_line_chart(
                df=df,
                metric_component=metric_component,
                batch_component=batch_component,
                domain_component=domain_component,
            )
        else:
            return DataAssistantResult._get_bar_chart(
                df=df,
                metric_component=metric_component,
                batch_component=batch_component,
                domain_component=domain_component,
            )

    @staticmethod
    def get_expect_domain_values_to_be_between_chart(
        df: pd.DataFrame,
        metric_name: str,
        metric_type: alt.StandardType,
        sequential: bool,
        subtitle: Optional[str],
    ) -> alt.Chart:
        """
        Args:
            df: A pandas dataframe containing the data to be plotted
            metric_name: The name of the metric as it exists in the pandas dataframe
            metric_type: The altair data type for the metric being plotted
            sequential: Whether batches are sequential in nature
            subtitle: The subtitle, if applicable

        Returns:
            An altair line chart with confidence intervals corresponding to "between" expectations
        """

        if subtitle:
            domain_type: MetricDomainTypes = MetricDomainTypes.COLUMN
        else:
            domain_type: MetricDomainTypes = MetricDomainTypes.TABLE

        column_name: str = "column"
        batch_name: str = "batch"
        max_value: str = "max_value"
        min_value: str = "min_value"
        strict_max: str = "strict_max"
        strict_min: str = "strict_min"
        batch_identifiers: List[str] = [
            column
            for column in df.columns
            if column
            not in [
                metric_name,
                batch_name,
                column_name,
                max_value,
                min_value,
                strict_min,
                strict_max,
            ]
        ]
        batch_component: BatchPlotComponent = BatchPlotComponent(
            name=batch_name,
            alt_type=AltairDataTypes.NOMINAL.value,
            batch_identifiers=batch_identifiers,
        )
        metric_component: MetricPlotComponent = MetricPlotComponent(
            name=metric_name, alt_type=metric_type
        )
        min_value_component: ExpectationKwargPlotComponent = (
            ExpectationKwargPlotComponent(
                name=min_value,
                alt_type=AltairDataTypes.QUANTITATIVE.value,
                metric_plot_component=metric_component,
            )
        )
        max_value_component: ExpectationKwargPlotComponent = (
            ExpectationKwargPlotComponent(
                name=max_value,
                alt_type=AltairDataTypes.QUANTITATIVE.value,
                metric_plot_component=metric_component,
            )
        )

        domain_component: DomainPlotComponent
        tooltip: List[alt.Tooltip]
        if domain_type == MetricDomainTypes.COLUMN:
            column_type: alt.StandardType = AltairDataTypes.NOMINAL.value
            domain_component = DomainPlotComponent(
                name=column_name,
                alt_type=column_type,
                subtitle=subtitle,
            )
            strict_min_component: ExpectationKwargPlotComponent = (
                ExpectationKwargPlotComponent(
                    name=strict_min,
                    alt_type=AltairDataTypes.NOMINAL.value,
                    metric_plot_component=metric_component,
                )
            )
            strict_max_component: ExpectationKwargPlotComponent = (
                ExpectationKwargPlotComponent(
                    name=strict_max,
                    alt_type=AltairDataTypes.NOMINAL.value,
                    metric_plot_component=metric_component,
                )
            )
            tooltip = (
                [domain_component.generate_tooltip()]
                + batch_component.generate_tooltip()
                + [
                    min_value_component.generate_tooltip(format=","),
                    max_value_component.generate_tooltip(format=","),
                    strict_min_component.generate_tooltip(),
                    strict_max_component.generate_tooltip(),
                    metric_component.generate_tooltip(format=","),
                ]
            )
        else:
            domain_component = DomainPlotComponent(
                name=None,
                alt_type=None,
                subtitle=subtitle,
            )
            tooltip = batch_component.generate_tooltip() + [
                min_value_component.generate_tooltip(format=","),
                max_value_component.generate_tooltip(format=","),
                metric_component.generate_tooltip(format=","),
            ]

        if sequential:
            return (
                DataAssistantResult._get_expect_domain_values_to_be_between_line_chart(
                    df=df,
                    metric_component=metric_component,
                    batch_component=batch_component,
                    domain_component=domain_component,
                    min_value_component=min_value_component,
                    max_value_component=max_value_component,
                    tooltip=tooltip,
                )
            )
        else:
            return (
                DataAssistantResult._get_expect_domain_values_to_be_between_bar_chart(
                    df=df,
                    metric_component=metric_component,
                    batch_component=batch_component,
                    domain_component=domain_component,
                    min_value_component=min_value_component,
                    max_value_component=max_value_component,
                    tooltip=tooltip,
                )
            )

    @staticmethod
    def get_interactive_detail_multi_chart(
        column_dfs: List[Tuple[str, pd.DataFrame]],
        metric_name: str,
        metric_type: alt.StandardType,
        sequential: bool,
    ) -> Union[alt.Chart, alt.VConcatChart]:
        """
        Args:
            column_dfs: A list of tuples pairing pandas dataframes with the columns they correspond to
            metric_name: The name of the metric as it exists in the pandas dataframe
            metric_type: The altair data type for the metric being plotted
            sequential: Whether batches are sequential in nature

        Returns:
            A interactive detail altair multi-chart
        """
        batch_name: str = "batch"
        batch_identifiers: List[str] = [
            column
            for column in column_dfs[0][1].columns
            if column not in [metric_name, batch_name]
        ]
        batch_component: BatchPlotComponent = BatchPlotComponent(
            name=batch_name,
            alt_type=AltairDataTypes.NOMINAL.value,
            batch_identifiers=batch_identifiers,
        )
        metric_component: MetricPlotComponent = MetricPlotComponent(
            name=metric_name, alt_type=metric_type
        )

        domain_name: str = "column"
        domain_component: DomainPlotComponent = DomainPlotComponent(
            name=domain_name,
            alt_type=AltairDataTypes.NOMINAL.value,
        )

        df: pd.DataFrame = pd.DataFrame(
            columns=[batch_name, metric_name] + batch_identifiers
        )
        for column, column_df in column_dfs:
            column_df[domain_name] = column
            df = pd.concat([df, column_df], axis=0)

        if sequential:
            return DataAssistantResult._get_interactive_detail_multi_line_chart(
                df=df,
                metric_component=metric_component,
                batch_component=batch_component,
                domain_component=domain_component,
            )
        else:
            return DataAssistantResult._get_interactive_detail_multi_bar_chart(
                df=df,
                metric_component=metric_component,
                batch_component=batch_component,
                domain_component=domain_component,
            )

    @staticmethod
    def get_interactive_detail_expect_column_values_to_be_between_chart(
        column_dfs: List[Tuple[str, pd.DataFrame]],
        metric_name: str,
        metric_type: alt.StandardType,
        sequential: bool,
    ) -> alt.VConcatChart:
        """
        Args:
            column_dfs: A list of tuples pairing pandas dataframes with the columns they correspond to
            metric_name: The name of the metric as it exists in the pandas dataframe
            metric_type: The altair data type for the metric being plotted
            sequential: Whether batches are sequential in nature

        Returns:
            An interactive detail multi line expect_column_values_to_be_between chart
        """
        column_name: str = "column"
        min_value: str = "min_value"
        max_value: str = "max_value"
        strict_min: str = "strict_min"
        strict_max: str = "strict_max"

        batch_name: str = "batch"
        batch_identifiers: List[str] = [
            column
            for column in column_dfs[0][1].columns
            if column
            not in [
                metric_name,
                batch_name,
                column_name,
                min_value,
                max_value,
                strict_min,
                strict_max,
            ]
        ]
        batch_type: alt.StandardType = AltairDataTypes.NOMINAL.value
        batch_component: BatchPlotComponent = BatchPlotComponent(
            name=batch_name,
            alt_type=batch_type,
            batch_identifiers=batch_identifiers,
        )
        metric_component: MetricPlotComponent = MetricPlotComponent(
            name=metric_name, alt_type=metric_type
        )

        domain_component: DomainPlotComponent = DomainPlotComponent(
            name="column",
            alt_type=AltairDataTypes.NOMINAL.value,
        )

        min_value_component: ExpectationKwargPlotComponent = (
            ExpectationKwargPlotComponent(
                name=min_value,
                alt_type=AltairDataTypes.QUANTITATIVE.value,
                metric_plot_component=metric_component,
            )
        )
        max_value_component: ExpectationKwargPlotComponent = (
            ExpectationKwargPlotComponent(
                name=max_value,
                alt_type=AltairDataTypes.QUANTITATIVE.value,
                metric_plot_component=metric_component,
            )
        )
        strict_min_component: ExpectationKwargPlotComponent = (
            ExpectationKwargPlotComponent(
                name=strict_min,
                alt_type=AltairDataTypes.NOMINAL.value,
                metric_plot_component=metric_component,
            )
        )
        strict_max_component: ExpectationKwargPlotComponent = (
            ExpectationKwargPlotComponent(
                name=strict_max,
                alt_type=AltairDataTypes.NOMINAL.value,
                metric_plot_component=metric_component,
            )
        )

        df: pd.DataFrame = pd.DataFrame(
            columns=[
                batch_name,
            ]
            + batch_identifiers
            + [
                metric_name,
                column_name,
                min_value,
                max_value,
                strict_min,
                strict_max,
            ]
        )

        for _, column_df in column_dfs:
            df = pd.concat([df, column_df], axis=0)

        # encode point color based on anomalies
        predicate: Union[bool, int]
        if strict_min and strict_max:
            predicate = (
                (alt.datum.min_value > alt.datum[metric_component.name])
                & (alt.datum.max_value > alt.datum[metric_component.name])
            ) | (
                (alt.datum.min_value < alt.datum[metric_component.name])
                & (alt.datum.max_value < alt.datum[metric_component.name])
            )
        elif strict_min:
            predicate = (
                (alt.datum.min_value > alt.datum[metric_component.name])
                & (alt.datum.max_value >= alt.datum[metric_component.name])
            ) | (
                (alt.datum.min_value < alt.datum[metric_component.name])
                & (alt.datum.max_value <= alt.datum[metric_component.name])
            )
        elif strict_max:
            predicate = (
                (alt.datum.min_value >= alt.datum[metric_component.name])
                & (alt.datum.max_value > alt.datum[metric_component.name])
            ) | (
                (alt.datum.min_value <= alt.datum[metric_component.name])
                & (alt.datum.max_value < alt.datum[metric_component.name])
            )
        else:
            predicate = (
                (alt.datum.min_value >= alt.datum[metric_component.name])
                & (alt.datum.max_value >= alt.datum[metric_component.name])
            ) | (
                (alt.datum.min_value <= alt.datum[metric_component.name])
                & (alt.datum.max_value <= alt.datum[metric_component.name])
            )

        if sequential:
            return DataAssistantResult._get_interactive_detail_expect_column_values_to_be_between_line_chart(
                df=df,
                metric_component=metric_component,
                batch_component=batch_component,
                domain_component=domain_component,
                min_value_component=min_value_component,
                max_value_component=max_value_component,
                strict_min_component=strict_min_component,
                strict_max_component=strict_max_component,
                predicate=predicate,
            )
        else:
            return DataAssistantResult._get_interactive_detail_expect_column_values_to_be_between_bar_chart(
                df=df,
                metric_component=metric_component,
                batch_component=batch_component,
                domain_component=domain_component,
                min_value_component=min_value_component,
                max_value_component=max_value_component,
                strict_min_component=strict_min_component,
                strict_max_component=strict_max_component,
                predicate=predicate,
            )

    @staticmethod
    def _get_line_chart(
        df: pd.DataFrame,
        metric_component: MetricPlotComponent,
        batch_component: BatchPlotComponent,
        domain_component: DomainPlotComponent,
    ) -> alt.Chart:
        title: alt.TitleParams = determine_plot_title(
            metric_plot_component=metric_component,
            batch_plot_component=batch_component,
            domain_plot_component=domain_component,
        )

        tooltip: List[alt.Tooltip] = batch_component.generate_tooltip() + [
            metric_component.generate_tooltip(format=","),
        ]

        line: alt.Chart = (
            alt.Chart(data=df, title=title)
            .mark_line()
            .encode(
                x=batch_component.plot_on_axis(),
                y=metric_component.plot_on_axis(),
                tooltip=tooltip,
            )
        )

        points: alt.Chart = (
            alt.Chart(data=df, title=title)
            .mark_point()
            .encode(
                x=batch_component.plot_on_axis(),
                y=metric_component.plot_on_axis(),
                tooltip=tooltip,
            )
        )

        return line + points

    @staticmethod
    def _get_bar_chart(
        df: pd.DataFrame,
        metric_component: MetricPlotComponent,
        batch_component: BatchPlotComponent,
        domain_component: DomainPlotComponent,
    ) -> alt.Chart:
        title: alt.TitleParams = determine_plot_title(
            metric_plot_component=metric_component,
            batch_plot_component=batch_component,
            domain_plot_component=domain_component,
        )

        tooltip: List[alt.Tooltip] = batch_component.generate_tooltip() + [
            metric_component.generate_tooltip(format=","),
        ]

        bars: alt.Chart = (
            alt.Chart(data=df, title=title)
            .mark_bar()
            .encode(
                x=alt.X(
                    batch_component.name,
                    type=batch_component.alt_type,
                    title=batch_component.title,
                    axis=alt.Axis(labels=False, grid=False),
                ),
                y=metric_component.plot_on_axis(),
                tooltip=tooltip,
            )
        )

        return bars

    @staticmethod
    def _get_expect_domain_values_to_be_between_line_chart(
        df: pd.DataFrame,
        metric_component: MetricPlotComponent,
        batch_component: BatchPlotComponent,
        domain_component: DomainPlotComponent,
        min_value_component: PlotComponent,
        max_value_component: PlotComponent,
        tooltip: List[alt.Tooltip],
    ) -> alt.Chart:
        line_color: alt.HexColor = alt.HexColor(ColorPalettes.HEATMAP_6.value[4])

        title: alt.TitleParams = determine_plot_title(
            metric_plot_component=metric_component,
            batch_plot_component=batch_component,
            domain_plot_component=domain_component,
        )

        lower_limit: alt.Chart = (
            alt.Chart(data=df)
            .mark_line(color=line_color)
            .encode(
                x=batch_component.plot_on_axis(),
                y=min_value_component.plot_on_axis(),
                tooltip=tooltip,
            )
            .properties(title=title)
        )

        upper_limit: alt.Chart = (
            alt.Chart(data=df)
            .mark_line(color=line_color)
            .encode(
                x=batch_component.plot_on_axis(),
                y=max_value_component.plot_on_axis(),
                tooltip=tooltip,
            )
            .properties(title=title)
        )

        band: alt.Chart = (
            alt.Chart(data=df)
            .mark_area()
            .encode(
                x=batch_component.plot_on_axis(),
                y=min_value_component.plot_on_axis(),
                y2=alt.Y2(max_value_component.name, title=metric_component.title),
            )
            .properties(title=title)
        )

        line: alt.Chart = DataAssistantResult._get_line_chart(
            df=df,
            metric_component=metric_component,
            batch_component=batch_component,
            domain_component=domain_component,
        )

        # encode point color based on anomalies
        metric_name: str = metric_component.name
        predicate: Union[bool, int] = (
            (alt.datum.min_value > alt.datum[metric_name])
            & (alt.datum.max_value > alt.datum[metric_name])
        ) | (
            (alt.datum.min_value < alt.datum[metric_name])
            & (alt.datum.max_value < alt.datum[metric_name])
        )
        point_color_condition: alt.condition = alt.condition(
            predicate=predicate,
            if_false=alt.value(Colors.GREEN.value),
            if_true=alt.value(Colors.PINK.value),
        )

        anomaly_coded_points = line.layer[1].encode(
            color=point_color_condition,
            tooltip=tooltip,
        )
        anomaly_coded_line = alt.layer(
            line.layer[0].encode(tooltip=tooltip), anomaly_coded_points
        )

        return band + lower_limit + upper_limit + anomaly_coded_line

    @staticmethod
    def _get_expect_domain_values_to_be_between_bar_chart(
        df: pd.DataFrame,
        metric_component: MetricPlotComponent,
        batch_component: BatchPlotComponent,
        domain_component: DomainPlotComponent,
        min_value_component: PlotComponent,
        max_value_component: PlotComponent,
        tooltip: List[alt.Tooltip],
    ) -> alt.Chart:
        line_color: alt.HexColor = alt.HexColor(ColorPalettes.HEATMAP_6.value[4])

        title: alt.TitleParams = determine_plot_title(
            metric_plot_component=metric_component,
            batch_plot_component=batch_component,
            domain_plot_component=domain_component,
        )

        lower_limit: alt.Chart = (
            alt.Chart(data=df)
            .mark_line(color=line_color)
            .encode(
                x=alt.X(
                    batch_component.name,
                    type=batch_component.alt_type,
                    title=batch_component.title,
                    axis=alt.Axis(labels=False),
                ),
                y=min_value_component.plot_on_axis(),
                tooltip=tooltip,
            )
            .properties(title=title)
        )

        upper_limit: alt.Chart = (
            alt.Chart(data=df)
            .mark_line(color=line_color)
            .encode(
                x=alt.X(
                    batch_component.name,
                    type=batch_component.alt_type,
                    title=batch_component.title,
                    axis=alt.Axis(labels=False),
                ),
                y=max_value_component.plot_on_axis(),
                tooltip=tooltip,
            )
            .properties(title=title)
        )

        band: alt.Chart = (
            alt.Chart(data=df)
            .mark_area()
            .encode(
                x=alt.X(
                    batch_component.name,
                    type=batch_component.alt_type,
                    title=batch_component.title,
                    axis=alt.Axis(labels=False),
                ),
                y=min_value_component.plot_on_axis(),
                y2=alt.Y2(max_value_component.name, title=metric_component.title),
            )
            .properties(title=title)
        )

        bars: alt.Chart = DataAssistantResult._get_bar_chart(
            df=df,
            metric_component=metric_component,
            batch_component=batch_component,
            domain_component=domain_component,
        )

        # encode point color based on anomalies
        metric_name: str = metric_component.name
        predicate: Union[bool, int] = (
            (alt.datum.min_value > alt.datum[metric_name])
            & (alt.datum.max_value > alt.datum[metric_name])
        ) | (
            (alt.datum.min_value < alt.datum[metric_name])
            & (alt.datum.max_value < alt.datum[metric_name])
        )
        bar_color_condition: alt.condition = alt.condition(
            predicate=predicate,
            if_false=alt.value(Colors.GREEN.value),
            if_true=alt.value(Colors.PINK.value),
        )

        anomaly_coded_bars = bars.encode(color=bar_color_condition, tooltip=tooltip)

        return band + lower_limit + upper_limit + anomaly_coded_bars

    @staticmethod
    def _get_interactive_detail_multi_line_chart(
        df: pd.DataFrame,
        metric_component: MetricPlotComponent,
        batch_component: BatchPlotComponent,
        domain_component: DomainPlotComponent,
    ) -> alt.VConcatChart:
        detail_title_font_size: int = 14
        detail_title_font_weight: str = "bold"

        line_chart_height: int = 150
        detail_line_chart_height: int = 75

        point_size: int = 50

        unselected_color: alt.value = alt.value("lightgray")

        selected_opacity: float = 1.0
        unselected_opacity: float = 0.4

        title: alt.TitleParams = determine_plot_title(
            metric_plot_component=metric_component,
            batch_plot_component=batch_component,
            domain_plot_component=domain_component,
        )

        tooltip: List[alt.Tooltip] = (
            [domain_component.generate_tooltip()]
            + batch_component.generate_tooltip()
            + [
                metric_component.generate_tooltip(format=","),
            ]
        )

        columns: List[str] = [" "] + pd.unique(df[domain_component.name]).tolist()
        input_dropdown: alt.binding_select = alt.binding_select(
            options=columns, name="Select Column: "
        )
        selection: alt.selection_single = alt.selection_single(
            empty="none",
            bind=input_dropdown,
            fields=[domain_component.name],
        )

        line: alt.Chart = (
            alt.Chart(df)
            .mark_line()
            .encode(
                x=alt.X(
                    batch_component.name,
                    type=batch_component.alt_type,
                    axis=alt.Axis(ticks=False, title=None, labels=False),
                    scale=alt.Scale(align=0.05),
                ),
                y=alt.Y(
                    metric_component.name, type=metric_component.alt_type, title=None
                ),
                color=alt.condition(
                    selection,
                    alt.Color(
                        domain_component.name,
                        type=domain_component.alt_type,
                        scale=alt.Scale(range=ColorPalettes.ORDINAL_7.value),
                        legend=None,
                    ),
                    unselected_color,
                ),
                opacity=alt.condition(
                    selection,
                    alt.value(selected_opacity),
                    alt.value(unselected_opacity),
                ),
                tooltip=tooltip,
            )
            .properties(height=line_chart_height, title=title)
        )

        points: alt.Chart = (
            alt.Chart(df)
            .mark_point(size=point_size)
            .encode(
                x=alt.X(
                    batch_component.name,
                    type=batch_component.alt_type,
                    axis=alt.Axis(ticks=False, title=None, labels=False),
                    scale=alt.Scale(align=0.05),
                ),
                y=alt.Y(
                    metric_component.name, type=metric_component.alt_type, title=None
                ),
                color=alt.condition(
                    selection,
                    alt.value(Colors.GREEN.value),
                    unselected_color,
                ),
                opacity=alt.condition(
                    selection,
                    alt.value(selected_opacity),
                    alt.value(unselected_opacity),
                ),
                tooltip=tooltip,
            )
            .properties(height=line_chart_height, title=title)
        )

        highlight_line: alt.Chart = (
            alt.Chart(df)
            .mark_line(strokeWidth=2.5)
            .encode(
                x=alt.X(
                    batch_component.name,
                    type=batch_component.alt_type,
                    axis=alt.Axis(ticks=False, title=None, labels=False),
                    scale=alt.Scale(align=0.05),
                ),
                y=alt.Y(
                    metric_component.name, type=metric_component.alt_type, title=None
                ),
                color=alt.condition(
                    selection,
                    alt.Color(
                        domain_component.name,
                        type=domain_component.alt_type,
                        scale=alt.Scale(range=ColorPalettes.ORDINAL_7.value),
                        legend=None,
                    ),
                    unselected_color,
                ),
                opacity=alt.condition(
                    selection,
                    alt.value(selected_opacity),
                    alt.value(unselected_opacity),
                ),
                tooltip=tooltip,
            )
            .properties(height=line_chart_height, title=title)
            .transform_filter(selection)
        )

        highlight_points: alt.Chart = (
            alt.Chart(df)
            .mark_point(size=40)
            .encode(
                x=alt.X(
                    batch_component.name,
                    type=batch_component.alt_type,
                    axis=alt.Axis(ticks=False, title=None, labels=False),
                ),
                y=alt.Y(
                    metric_component.name, type=metric_component.alt_type, title=None
                ),
                color=alt.condition(
                    selection,
                    alt.value(Colors.GREEN.value),
                    unselected_color,
                ),
                opacity=alt.condition(
                    selection,
                    alt.value(selected_opacity),
                    alt.value(unselected_opacity),
                ),
                tooltip=tooltip,
            )
            .properties(height=line_chart_height, title=title)
            .transform_filter(selection)
        )

        detail_line: alt.Chart = (
            alt.Chart(
                df,
            )
            .mark_line(opacity=selected_opacity)
            .encode(
                x=batch_component.plot_on_axis(),
                y=alt.Y(
                    metric_component.name, type=metric_component.alt_type, title=None
                ),
                color=alt.Color(
                    domain_component.name,
                    type=domain_component.alt_type,
                    scale=alt.Scale(range=ColorPalettes.ORDINAL_7.value),
                ),
                tooltip=tooltip,
            )
            .properties(height=detail_line_chart_height)
            .transform_filter(selection)
        )

        detail_points: alt.Chart = (
            alt.Chart(
                df,
            )
            .mark_point(
                size=point_size, color=Colors.GREEN.value, opacity=selected_opacity
            )
            .encode(
                x=batch_component.plot_on_axis(),
                y=alt.Y(
                    metric_component.name, type=metric_component.alt_type, title=None
                ),
                tooltip=tooltip,
            )
            .properties(height=detail_line_chart_height)
            .transform_filter(selection)
        )

        detail_title_column_names: pd.DataFrame = pd.DataFrame(
            {domain_component.name: pd.unique(df[domain_component.name])}
        )
        detail_title_column_titles: str = "column_title"
        detail_title_column_names[
            detail_title_column_titles
        ] = detail_title_column_names[domain_component.name].apply(
            lambda x: f"Column ({x}) Selection Detail"
        )
        detail_title_text: alt.condition = alt.condition(
            selection, detail_title_column_titles, alt.value("")
        )

        detail_title = (
            alt.Chart(detail_title_column_names)
            .mark_text(
                color=Colors.PURPLE.value,
                fontSize=detail_title_font_size,
                fontWeight=detail_title_font_weight,
            )
            .encode(text=detail_title_text)
            .transform_filter(selection)
            .properties(height=35)
        )

        # special title for combined y-axis across two charts
        y_axis_title = alt.TitleParams(
            metric_component.title,
            color=Colors.PURPLE.value,
            orient="left",
            angle=270,
            fontSize=14,
            dx=70,
            dy=-5,
        )

        return (
            alt.VConcatChart(
                vconcat=[
                    line + points + highlight_line + highlight_points,
                    detail_title,
                    detail_line + detail_points,
                ],
            )
            .properties(title=y_axis_title)
            .add_selection(selection)
        )

    @staticmethod
    def _get_interactive_detail_multi_bar_chart(
        df: pd.DataFrame,
        metric_component: MetricPlotComponent,
        batch_component: BatchPlotComponent,
        domain_component: DomainPlotComponent,
    ) -> alt.Chart:
        title: alt.TitleParams = determine_plot_title(
            metric_plot_component=metric_component,
            batch_plot_component=batch_component,
            domain_plot_component=domain_component,
        )

        tooltip: List[alt.Tooltip] = (
            [domain_component.generate_tooltip()]
            + batch_component.generate_tooltip()
            + [
                metric_component.generate_tooltip(format=","),
            ]
        )

        input_dropdown_initial_state: pd.DataFrame = (
            df.groupby([batch_component.name]).max().reset_index()
        )
        input_dropdown_initial_state[
            batch_component.batch_identifiers + [domain_component.name]
        ] = " "
        df = pd.concat([input_dropdown_initial_state, df], axis=0)

        columns: List[str] = pd.unique(df[domain_component.name]).tolist()
        input_dropdown: alt.binding_select = alt.binding_select(
            options=columns, name="Select Column: "
        )
        selection: alt.selection_single = alt.selection_single(
            bind=input_dropdown,
            fields=[domain_component.name],
            init={domain_component.name: " "},
        )

        bars: alt.Chart = (
            alt.Chart(data=df, title=title)
            .mark_bar()
            .encode(
                x=alt.X(
                    batch_component.name,
                    type=batch_component.alt_type,
                    title=batch_component.title,
                    axis=alt.Axis(labels=False, grid=False),
                ),
                y=metric_component.plot_on_axis(),
                tooltip=tooltip,
            )
            .add_selection(selection)
            .transform_filter(selection)
        )

        return bars

    @staticmethod
    def _get_interactive_detail_expect_column_values_to_be_between_line_chart(
        df: pd.DataFrame,
        metric_component: MetricPlotComponent,
        batch_component: BatchPlotComponent,
        domain_component: DomainPlotComponent,
        min_value_component: PlotComponent,
        max_value_component: PlotComponent,
        strict_min_component: PlotComponent,
        strict_max_component: PlotComponent,
        predicate: Union[bool, int],
    ) -> alt.VConcatChart:
        line_color: alt.HexColor = alt.HexColor(ColorPalettes.HEATMAP_6.value[4])

        tooltip: List[alt.Tooltip] = (
            [domain_component.generate_tooltip()]
            + batch_component.generate_tooltip()
            + [
                min_value_component.generate_tooltip(format=","),
                max_value_component.generate_tooltip(format=","),
                strict_min_component.generate_tooltip(),
                strict_max_component.generate_tooltip(),
                metric_component.generate_tooltip(format=","),
            ]
        )
        detail_line_chart_height: int = 75

        interactive_detail_multi_line_chart: alt.VConcatChart = (
            DataAssistantResult._get_interactive_detail_multi_line_chart(
                df=df,
                metric_component=metric_component,
                batch_component=batch_component,
                domain_component=domain_component,
            )
        )

        # use existing selection
        selection_name: str = list(
            interactive_detail_multi_line_chart.vconcat[2].layer[0].selection.keys()
        )[0]
        selection_def: alt.SelectionDef = (
            interactive_detail_multi_line_chart.vconcat[2]
            .layer[0]
            .selection[selection_name]
        )
        selection: alt.selection = alt.selection(
            name=selection_name, **selection_def.to_dict()
        )

        lower_limit: alt.Chart = (
            alt.Chart(data=df)
            .mark_line(color=line_color)
            .encode(
                x=batch_component.plot_on_axis(),
                y=min_value_component.plot_on_axis(),
                tooltip=tooltip,
            )
            .properties(height=detail_line_chart_height)
            .transform_filter(selection)
        )

        upper_limit: alt.Chart = (
            alt.Chart(data=df)
            .mark_line(color=line_color)
            .encode(
                x=batch_component.plot_on_axis(),
                y=max_value_component.plot_on_axis(),
                tooltip=tooltip,
            )
            .properties(height=detail_line_chart_height)
            .transform_filter(selection)
        )

        band: alt.Chart = (
            alt.Chart(data=df)
            .mark_area()
            .encode(
                x=batch_component.plot_on_axis(),
                y=min_value_component.plot_on_axis(),
                y2=alt.Y2(max_value_component.name, title=max_value_component.title),
            )
            .properties(height=detail_line_chart_height)
            .transform_filter(selection)
        )

        point_color_condition: alt.condition = alt.condition(
            predicate=predicate,
            if_false=alt.value(Colors.GREEN.value),
            if_true=alt.value(Colors.PINK.value),
        )

        interactive_detail_multi_line_chart.vconcat[0].layer[3] = (
            interactive_detail_multi_line_chart.vconcat[0]
            .layer[3]
            .encode(color=point_color_condition, tooltip=tooltip)
        )

        interactive_detail_multi_line_chart.vconcat[2].layer[1] = (
            interactive_detail_multi_line_chart.vconcat[2]
            .layer[1]
            .encode(color=point_color_condition, tooltip=tooltip)
        )

        # add expectation kwargs
        detail_chart: alt.LayerChart = interactive_detail_multi_line_chart.vconcat[2]
        detail_chart_layers: list[alt.Chart] = [
            band,
            lower_limit,
            upper_limit,
            detail_chart.layer[0].encode(tooltip=tooltip),
            detail_chart.layer[1].encode(tooltip=tooltip),
        ]
        interactive_detail_multi_line_chart.vconcat[2].layer = detail_chart_layers

        return interactive_detail_multi_line_chart

    @staticmethod
    def _get_interactive_detail_expect_column_values_to_be_between_bar_chart(
        df: pd.DataFrame,
        metric_component: MetricPlotComponent,
        batch_component: BatchPlotComponent,
        domain_component: DomainPlotComponent,
        min_value_component: PlotComponent,
        max_value_component: PlotComponent,
        strict_min_component: PlotComponent,
        strict_max_component: PlotComponent,
        predicate: Union[bool, int],
    ) -> alt.VConcatChart:
        line_color: alt.HexColor = alt.HexColor(ColorPalettes.HEATMAP_6.value[4])

        tooltip: List[alt.Tooltip] = (
            [domain_component.generate_tooltip()]
            + batch_component.generate_tooltip()
            + [
                min_value_component.generate_tooltip(format=","),
                max_value_component.generate_tooltip(format=","),
                strict_min_component.generate_tooltip(),
                strict_max_component.generate_tooltip(),
                metric_component.generate_tooltip(format=","),
            ]
        )

        bars: alt.Chart = DataAssistantResult._get_interactive_detail_multi_bar_chart(
            df=df,
            metric_component=metric_component,
            batch_component=batch_component,
            domain_component=domain_component,
        )

        bars.selection = alt.Undefined
        bars.transform = alt.Undefined

        input_dropdown_initial_state: pd.DataFrame = (
            df.groupby([batch_component.name]).max().reset_index()
        )
        input_dropdown_initial_state[
            batch_component.batch_identifiers
            + [
                domain_component.name,
                min_value_component.name,
                max_value_component.name,
                strict_min_component.name,
                strict_max_component.name,
            ]
        ] = " "
        df = pd.concat([input_dropdown_initial_state, df], axis=0)

        columns: List[str] = pd.unique(df[domain_component.name]).tolist()
        input_dropdown: alt.binding_select = alt.binding_select(
            options=columns, name="Select Column: "
        )
        selection: alt.selection_single = alt.selection_single(
            empty="none",
            bind=input_dropdown,
            fields=[domain_component.name],
        )

        lower_limit: alt.Chart = (
            alt.Chart(data=df)
            .mark_line(color=line_color)
            .encode(
                x=alt.X(
                    batch_component.name,
                    type=batch_component.alt_type,
                    title=batch_component.title,
                    axis=alt.Axis(labels=False, grid=False),
                ),
                y=alt.Y(
                    min_value_component.name,
                    type=min_value_component.alt_type,
                ),
                tooltip=tooltip,
            )
            .transform_filter(selection)
        )

        upper_limit: alt.Chart = (
            alt.Chart(data=df)
            .mark_line(color=line_color)
            .encode(
                x=alt.X(
                    batch_component.name,
                    type=batch_component.alt_type,
                    title=batch_component.title,
                    axis=alt.Axis(labels=False, grid=False),
                ),
                y=alt.Y(
                    max_value_component.name,
                    type=max_value_component.alt_type,
                ),
                tooltip=tooltip,
            )
            .transform_filter(selection)
        )

        band: alt.Chart = (
            alt.Chart(data=df)
            .mark_area()
            .encode(
                x=alt.X(
                    batch_component.name,
                    type=batch_component.alt_type,
                    title=batch_component.title,
                    axis=alt.Axis(labels=False, grid=False),
                ),
                y=alt.Y(
                    min_value_component.name,
                    type=min_value_component.alt_type,
                ),
                y2=alt.Y2(max_value_component.name),
            )
            .transform_filter(selection)
        )

        bar_color_condition: alt.condition = alt.condition(
            predicate=predicate,
            if_false=alt.value(Colors.GREEN.value),
            if_true=alt.value(Colors.PINK.value),
        )

        anomaly_coded_bars = (
            bars.encode(color=bar_color_condition, tooltip=tooltip)
            .add_selection(selection)
            .transform_filter(selection)
        )

        return band + lower_limit + upper_limit + anomaly_coded_bars

    @staticmethod
    def _get_theme(theme: Optional[Dict[str, Any]]) -> Dict[str, Any]:
        default_theme: Dict[str, Any] = copy.deepcopy(AltairThemes.DEFAULT_THEME.value)
        if theme:
            return nested_update(default_theme, theme)
        else:
            return default_theme

    def _plot_table_domain_charts(
        self,
        expectation_configurations: List[ExpectationConfiguration],
        plot_mode: PlotMode,
        sequential: bool,
    ) -> List[Union[List[alt.Chart], List[alt.LayerChart]]]:
        expectation_metric_map: Dict[str, str] = self.EXPECTATION_METRIC_MAP

        table_based_expectations: List[str] = [
            expectation
            for expectation in expectation_metric_map.keys()
            if expectation.startswith("expect_table_")
        ]
        table_based_expectation_configurations: List[ExpectationConfiguration] = list(
            filter(
                lambda e: e.expectation_type in table_based_expectations,
                expectation_configurations,
            )
        )

        attributed_metrics_by_table_domain: Dict[
            Domain, Dict[str, ParameterNode]
        ] = self._determine_attributed_metrics_by_domain_type(MetricDomainTypes.TABLE)

        charts: List[alt.Chart] = []

        expectation_configuration: ExpectationConfiguration
        for expectation_configuration in table_based_expectation_configurations:
            table_domain_chart: alt.Chart = (
                self._create_chart_for_table_domain_expectation(
                    expectation_configuration=expectation_configuration,
                    attributed_metrics=attributed_metrics_by_table_domain,
                    plot_mode=plot_mode,
                    sequential=sequential,
                )
            )
            charts.append(table_domain_chart)

        return [chart for chart in charts if chart is not None]

    def _plot_column_domain_charts(
        self,
        expectation_configurations: List[ExpectationConfiguration],
        include_column_names: Optional[List[str]],
        exclude_column_names: Optional[List[str]],
        plot_mode: PlotMode,
        sequential: bool,
    ) -> Tuple[List[alt.VConcatChart], List[alt.Chart]]:
<<<<<<< HEAD
        def _filter(e: ExpectationConfiguration) -> bool:
            column_name: Optional[str] = e.kwargs.get("column")
            if column_name is None:
=======
        expectation_metric_map: Dict[str, str] = self.EXPECTATION_METRIC_MAP

        column_based_expectations: List[str] = [
            expectation
            for expectation in expectation_metric_map.keys()
            if expectation.startswith("expect_column_")
        ]

        def _filter(
            e: ExpectationConfiguration, column_based_expectations: List[str]
        ) -> bool:
            if e.expectation_type not in column_based_expectations:
>>>>>>> 920acfbc
                return False
            if exclude_column_names and column_name in exclude_column_names:
                return False
            if include_column_names and column_name not in include_column_names:
                return False
            return True

        column_based_expectation_configurations: List[ExpectationConfiguration] = list(
            filter(
                lambda e: _filter(e, column_based_expectations),
                expectation_configurations,
            )
        )

        attributed_metrics_by_column_domain: Dict[
            Domain, Dict[str, ParameterNode]
        ] = self._determine_attributed_metrics_by_domain_type(MetricDomainTypes.COLUMN)

        display_charts: List[
            alt.VConcatChart
        ] = self._create_display_chart_for_column_domain_expectation(
            expectation_configurations=column_based_expectation_configurations,
            attributed_metrics=attributed_metrics_by_column_domain,
            plot_mode=plot_mode,
            sequential=sequential,
        )

        return_charts: List[alt.Chart] = []
        for expectation_configuration in column_based_expectation_configurations:
            return_chart: alt.Chart = (
                self._create_return_chart_for_column_domain_expectation(
                    expectation_configuration=expectation_configuration,
                    attributed_metrics=attributed_metrics_by_column_domain,
                    plot_mode=plot_mode,
                    sequential=sequential,
                )
            )
            return_charts.append(return_chart)

        display_charts = [chart for chart in display_charts if chart is not None]
        return_charts = [chart for chart in return_charts if chart is not None]

        return display_charts, return_charts

    def _chart_domain_values(
        self,
        df: pd.DataFrame,
        metric_name: str,
        metric_type: alt.StandardType,
        plot_mode: PlotMode,
        sequential: bool,
        subtitle: Optional[str],
    ) -> alt.Chart:
        implemented_metrics: List[str] = [
            "table_row_count",
            "column_distinct_values_count",
        ]

        plot_impl: Optional[
            Callable[
                [
                    pd.DataFrame,
                    str,
                    alt.StandardType,
                    bool,
                    Optional[str],
                ],
                alt.Chart,
            ]
        ] = None
        chart: Optional[alt.Chart] = None
        if plot_mode is PlotMode.PRESCRIPTIVE:
            if metric_name in implemented_metrics:
                plot_impl = self.get_expect_domain_values_to_be_between_chart
        elif plot_mode is PlotMode.DESCRIPTIVE:
            if metric_name in implemented_metrics:
                plot_impl = self.get_quantitative_metric_chart

        if plot_impl:
            chart = plot_impl(
                df=df,
                metric_name=metric_name,
                metric_type=metric_type,
                sequential=sequential,
                subtitle=subtitle,
            )
        return chart

    def _create_display_chart_for_column_domain_expectation(
        self,
        expectation_configurations: List[ExpectationConfiguration],
        attributed_metrics: Dict[Domain, Dict[str, ParameterNode]],
        plot_mode: PlotMode,
        sequential: bool,
    ) -> List[alt.VConcatChart]:
        column_dfs: List[pd.DataFrame] = self._create_column_dfs_for_charting(
            attributed_metrics=attributed_metrics,
            expectation_configurations=expectation_configurations,
            plot_mode=plot_mode,
        )

        metric_type: alt.StandardType = AltairDataTypes.QUANTITATIVE.value
        metric_name: str = "column_distinct_values_count"

        return self._chart_column_values(
            column_dfs=column_dfs,
            metric_name=metric_name,
            metric_type=metric_type,
            plot_mode=plot_mode,
            sequential=sequential,
        )

    def _create_return_chart_for_column_domain_expectation(
        self,
        expectation_configuration: ExpectationConfiguration,
        attributed_metrics: Dict[Domain, Dict[str, ParameterNode]],
        plot_mode: PlotMode,
        sequential: bool,
    ) -> alt.Chart:
        expectation_metric_map: Dict[str, str] = self.EXPECTATION_METRIC_MAP

        metric_type: alt.StandardType = AltairDataTypes.QUANTITATIVE.value

        domain: Domain
        domains_by_column_name: Dict[str, Domain] = {
            domain.domain_kwargs["column"]: domain
            for domain in list(attributed_metrics.keys())
        }

        profiler_details: dict = expectation_configuration.meta["profiler_details"]
        metric_configuration: dict = profiler_details["metric_configuration"]
        domain_kwargs: dict = metric_configuration["domain_kwargs"]

        domain = domains_by_column_name[domain_kwargs["column"]]

        attributed_values_by_metric_name: Dict[str, ParameterNode] = attributed_metrics[
            domain
        ]

        for metric_name in attributed_values_by_metric_name.keys():
            if (
                expectation_configuration.expectation_type
                in expectation_metric_map.keys()
            ) and (
                metric_name
                == expectation_metric_map[expectation_configuration.expectation_type]
            ):
                attributed_values: ParameterNode = attributed_values_by_metric_name[
                    metric_name
                ]

                df: pd.DataFrame = self._create_df_for_charting(
                    metric_name=metric_name,
                    attributed_values=attributed_values,
                    expectation_configuration=expectation_configuration,
                    plot_mode=plot_mode,
                )

                column_name: str = expectation_configuration.kwargs["column"]
                subtitle = f"Column: {column_name}"

                metric_name: str = sanitize_parameter_name(name=metric_name)

                return self._chart_domain_values(
                    df=df,
                    metric_name=metric_name,
                    metric_type=metric_type,
                    plot_mode=plot_mode,
                    sequential=sequential,
                    subtitle=subtitle,
                )

    def _chart_column_values(
        self,
        column_dfs: List[Tuple[str, pd.DataFrame]],
        metric_name: str,
        metric_type: alt.StandardType,
        plot_mode: PlotMode,
        sequential: bool,
    ) -> List[Optional[alt.VConcatChart]]:
        plot_impl: Optional[
            Callable[
                [
                    List[Tuple[str, pd.DataFrame]],
                    str,
                    alt.StandardType,
                ],
                alt.VConcatChart,
            ]
        ] = None
        display_chart: Optional[alt.VConcatChart] = None
        if plot_mode is PlotMode.PRESCRIPTIVE:
            if metric_name == "column_distinct_values_count":
                plot_impl = (
                    self.get_interactive_detail_expect_column_values_to_be_between_chart
                )
        else:
            if metric_name == "column_distinct_values_count":
                plot_impl = self.get_interactive_detail_multi_chart

        if plot_impl:
            display_chart = plot_impl(
                column_dfs=column_dfs,
                metric_name=metric_name,
                metric_type=metric_type,
                sequential=sequential,
            )

        return [display_chart]

    def _create_df_for_charting(
        self,
        metric_name: str,
        attributed_values: ParameterNode,
        expectation_configuration: ExpectationConfiguration,
        plot_mode: PlotMode,
    ) -> pd.DataFrame:
        batch_ids: KeysView[str] = attributed_values.keys()
        metric_values: MetricValues = [
            value[0] if len(value) == 1 else value
            for value in attributed_values.values()
        ]

        df: pd.DataFrame = pd.DataFrame(
            {sanitize_parameter_name(name=metric_name): metric_values}
        )

        batch_identifier_list: List[Set[Tuple[str, str]]] = [
            self.batch_id_to_batch_identifier_display_name_map[batch_id]
            for batch_id in batch_ids
        ]

        # make sure batch_identifier keys are sorted the same from batch to batch
        # e.g. prevent batch 1 from having keys "month", "year" and batch 2 from having keys "year", "month"
        batch_identifier_set: Set
        batch_identifier_list_sorted: List
        batch_identifier_tuple: Tuple
        batch_identifier_key: str
        batch_identifier_value: str
        batch_identifier_keys: Set[str] = set()
        batch_identifier_record: List
        batch_identifier_records: List[List] = []
        for batch_identifier_set in batch_identifier_list:
            batch_identifier_list_sorted = sorted(
                batch_identifier_set,
                key=lambda batch_identifier_tuple: batch_identifier_tuple[0].casefold(),
            )
            batch_identifier_record = []
            for (
                batch_identifier_key,
                batch_identifier_value,
            ) in batch_identifier_list_sorted:
                batch_identifier_keys.add(batch_identifier_key)
                batch_identifier_record.append(batch_identifier_value)

            batch_identifier_records.append(batch_identifier_record)

        batch_identifier_keys_sorted: List[str] = sorted(batch_identifier_keys)
        batch_identifiers: pd.DataFrame = pd.DataFrame(
            batch_identifier_records, columns=batch_identifier_keys_sorted
        )

        idx: int
        batch_numbers: List[int] = [idx + 1 for idx in range(len(batch_identifiers))]
        df["batch"] = batch_numbers

        df = pd.concat([df, batch_identifiers], axis=1)

        if plot_mode is PlotMode.PRESCRIPTIVE:
            for kwarg_name in expectation_configuration.kwargs:
                df[kwarg_name] = expectation_configuration.kwargs[kwarg_name]

        return df

    def _determine_attributed_metrics_by_domain_type(
        self, metric_domain_type: MetricDomainTypes
    ) -> Dict[Domain, Dict[str, ParameterNode]]:
        attributed_metrics_by_domain: Dict[Domain, Dict[str, ParameterNode]] = dict(
            filter(
                lambda element: element[0].domain_type == metric_domain_type,
                self.get_attributed_metrics_by_domain().items(),
            )
        )
        return attributed_metrics_by_domain

    def _create_column_dfs_for_charting(
        self,
        attributed_metrics: Dict[Domain, Dict[str, ParameterNode]],
        expectation_configurations: List[ExpectationConfiguration],
        plot_mode: PlotMode,
    ) -> List[pd.DataFrame]:
        expectation_metric_map: Dict[str, str] = self.EXPECTATION_METRIC_MAP

        domain: Domain
        domains_by_column_name: Dict[str, Domain] = {
            domain.domain_kwargs["column"]: domain
            for domain in list(attributed_metrics.keys())
        }

        metric_names: List[str]
        column_dfs: List[Tuple[str, pd.DataFrame]] = []
        for expectation_configuration in expectation_configurations:
            profiler_details: dict = expectation_configuration.meta["profiler_details"]
            metric_configuration: dict = profiler_details["metric_configuration"]
            domain_kwargs: dict = metric_configuration["domain_kwargs"]

            domain = domains_by_column_name[domain_kwargs["column"]]

            attributed_values_by_metric_name: Dict[
                str, ParameterNode
            ] = attributed_metrics[domain]

            for metric_name in attributed_values_by_metric_name.keys():
                if (
                    expectation_configuration.expectation_type
                    in expectation_metric_map.keys()
                ) and (
                    metric_name
                    == expectation_metric_map[
                        expectation_configuration.expectation_type
                    ]
                ):
                    attributed_values: ParameterNode = attributed_values_by_metric_name[
                        metric_name
                    ]

                    df: pd.DataFrame = self._create_df_for_charting(
                        metric_name=metric_name,
                        attributed_values=attributed_values,
                        expectation_configuration=expectation_configuration,
                        plot_mode=plot_mode,
                    )

                    column_name: str = expectation_configuration.kwargs["column"]
                    column_dfs.append((column_name, df))

        return column_dfs

    def _create_chart_for_table_domain_expectation(
        self,
        expectation_configuration: ExpectationConfiguration,
        attributed_metrics: Dict[Domain, Dict[str, ParameterNode]],
        plot_mode: PlotMode,
        sequential: bool,
    ) -> alt.Chart:
        metric_type: alt.StandardType = AltairDataTypes.QUANTITATIVE.value

        expectation_metric_map: Dict[str, str] = self.EXPECTATION_METRIC_MAP

        table_domain: Domain = Domain(
            domain_type=MetricDomainTypes.TABLE, rule_name="table_rule"
        )
        attributed_metrics_by_domain: Dict[str, ParameterNode] = attributed_metrics[
            table_domain
        ]

        for metric_name in attributed_metrics_by_domain.keys():
            if (
                expectation_configuration.expectation_type
                in expectation_metric_map.keys()
            ) and (
                metric_name
                == expectation_metric_map[expectation_configuration.expectation_type]
            ):
                attributed_values: ParameterNode = attributed_metrics_by_domain[
                    metric_name
                ]

                df: pd.DataFrame = self._create_df_for_charting(
                    metric_name=metric_name,
                    attributed_values=attributed_values,
                    expectation_configuration=expectation_configuration,
                    plot_mode=plot_mode,
                )

                metric_name: str = sanitize_parameter_name(metric_name)

                return self._chart_domain_values(
                    df=df,
                    metric_name=metric_name,
                    metric_type=metric_type,
                    plot_mode=plot_mode,
                    sequential=sequential,
                    subtitle=None,
                )<|MERGE_RESOLUTION|>--- conflicted
+++ resolved
@@ -1628,11 +1628,6 @@
         plot_mode: PlotMode,
         sequential: bool,
     ) -> Tuple[List[alt.VConcatChart], List[alt.Chart]]:
-<<<<<<< HEAD
-        def _filter(e: ExpectationConfiguration) -> bool:
-            column_name: Optional[str] = e.kwargs.get("column")
-            if column_name is None:
-=======
         expectation_metric_map: Dict[str, str] = self.EXPECTATION_METRIC_MAP
 
         column_based_expectations: List[str] = [
@@ -1645,8 +1640,8 @@
             e: ExpectationConfiguration, column_based_expectations: List[str]
         ) -> bool:
             if e.expectation_type not in column_based_expectations:
->>>>>>> 920acfbc
                 return False
+            column_name: str = e.kwargs["column"]
             if exclude_column_names and column_name in exclude_column_names:
                 return False
             if include_column_names and column_name not in include_column_names:
