import logging

from collections import OrderedDict

from great_expectations.data_context.types import (
    ValidationResultIdentifier,
    ExpectationSuiteIdentifier,

)
from great_expectations.data_context.store.namespaced_read_write_store import (
    HtmlSiteStore,
    SiteSectionIdentifier,
)

from great_expectations.data_context.util import instantiate_class_from_config
import great_expectations.exceptions as exceptions

logger = logging.getLogger(__name__)


class SiteBuilder(object):
    """SiteBuilder builds data documentation for the project defined by a DataContext.

    A data documentation site consists of HTML pages for expectation suites, profiling and validation results, and
    an index.html page that links to all the pages.

    The exact behavior of SiteBuilder is controlled by configuration in the DataContext's great_expectations.yml file.

    Users can specify:

        * which datasources to document (by default, all)
        * whether to include expectations, validations and profiling results sections (by default, all)
        * where the expectations and validations should be read from (filesystem or S3)
        * where the HTML files should be written (filesystem or S3)
        * which renderer and view class should be used to render each section

    Here is an example of a minimal configuration for a site::

        local_site:
            class_name: SiteBuilder
            store_backend:
                class_name: FixedLengthTupleS3StoreBackend
                bucket: data_docs.my_company.com
                prefix: /data_docs/


    A more verbose configuration can also control individual sections and override renderers, views, and stores::

        local_site:
            class_name: SiteBuilder
            store_backend:
                class_name: FixedLengthTupleS3StoreBackend
                bucket: data_docs.my_company.com
                prefix: /data_docs/
            datasource_whitelist:
              - my_source
              - my_second_source
            site_index_builder:
                class_name: DefaultSiteIndexBuilder

            # Verbose version:
            # index_builder:
            #     module_name: great_expectations.render.builder
            #     class_name: DefaultSiteIndexBuilder
            #     renderer:
            #         module_name: great_expectations.render.renderer
            #         class_name: SiteIndexPageRenderer
            #     view:
            #         module_name: great_expectations.render.view
            #         class_name: DefaultJinjaIndexPageView

            site_section_builders:
                # Minimal specification
                expectations:
                    class_name: DefaultSiteSectionBuilder
                    source_store_name: expectation_store
                renderer:
                    module_name: great_expectations.render.renderer
                    class_name: ExpectationSuitePageRenderer

                # More verbose specification with optional arguments
                validations:
                    module_name: great_expectations.data_context.render
                    class_name: DefaultSiteSectionBuilder
                    source_store_name: local_validation_store
                    renderer:
                        module_name: great_expectations.render.renderer
                        class_name: SiteIndexPageRenderer
                    view:
                        module_name: great_expectations.render.view
                        class_name: DefaultJinjaIndexPageView
    """

    def __init__(self,
                 data_context,
                 store_backend,
                 site_index_builder=None,
                 site_section_builders=None,
                 datasource_whitelist=None
    ):
        self.data_context = data_context

        # The site builder is essentially a frontend store. We'll open up three types of backends using the base
        # type of the configuration defined in the store_backend section

        target_store = HtmlSiteStore(
            root_directory=data_context.root_directory,
            serialization_type=None,
            store_backend=store_backend
        )

        # the site config may specify the list of datasource names to document.
        # if the config property is absent or is *, treat as "all"
        self.datasource_whitelist = datasource_whitelist
        if not self.datasource_whitelist or self.datasource_whitelist == '*':
            self.datasource_whitelist = [datasource['name'] for datasource in data_context.list_datasources()]

        if site_index_builder is None:
            site_index_builder = {
                "class_name": "DefaultSiteIndexBuilder"
            }
        self.site_index_builder = instantiate_class_from_config(
            config=site_index_builder,
            runtime_config={
                "data_context": data_context,
                "target_store": target_store,
            },
            config_defaults={
                "name": "site_index_builder",
                "module_name": "great_expectations.render.renderer.site_builder"
            }
        )

        if site_section_builders is None:
            site_section_builders = {
                "expectations": {
                    "class_name": "DefaultSiteSectionBuilder",
                    "source_store_name": "expectations_store",
                    "renderer": {
                        "class_name": "ExpectationSuitePageRenderer"
                    }
                },
                "validations": {
                    "class_name": "DefaultSiteSectionBuilder",
                    "source_store_name": "validations_store",
                    "run_id_filter": {
                        "ne": "profiling"
                    },
                    "renderer": {
                        "class_name": "ValidationResultsPageRenderer"
                    }
                },
                "profiling": {
                    "class_name": "DefaultSiteSectionBuilder",
                    "source_store_name": "validations_store",
                    "run_id_filter": {
                        "eq": "profiling"
                    },
                    "renderer": {
                        "class_name": "ProfilingResultsPageRenderer"
                    }
                }
            }
        self.site_section_builders = {}
        for site_section_name, site_section_config in site_section_builders.items():
            self.site_section_builders[site_section_name] = instantiate_class_from_config(
                config=site_section_config,
                runtime_config={
                    "data_context": data_context,
                    "target_store": target_store
                },
                config_defaults={
                    "name": site_section_name,
                    "module_name": "great_expectations.render.renderer.site_builder"
                }
            )

    def build(self, resource_identifiers=None):
        """

        :param resource_identifiers: a list of resource identifiers (ExpectationSuiteIdentifier,
                            ValidationResultIdentifier). If specified, rebuild HTML
                            (or other views the data docs site renders) only for
                            the resources in this list. This supports incremental build
                            of data docs sites (e.g., when a new validation result is created)
                            and avoids full rebuild.
        :return:
        """

        for site_section, site_section_builder in self.site_section_builders.items():
            site_section_builder.build(datasource_whitelist=self.datasource_whitelist,
                                       resource_identifiers=resource_identifiers
                                       )

        return self.site_index_builder.build()


class DefaultSiteSectionBuilder(object):

    def __init__(self,
                 name,
                 data_context,
                 target_store,
                 source_store_name,
                 # NOTE: Consider allowing specification of ANY element (or combination of elements) within an ID key?
                 run_id_filter=None,
                 renderer=None,
                 view=None,
    ):
        self.name = name
        self.source_store = data_context.stores[source_store_name]
        self.target_store = target_store
        self.run_id_filter = run_id_filter

        if renderer is None:
            raise exceptions.InvalidConfigError(
                "SiteSectionBuilder requires a renderer configuration with a class_name key."
            )
        self.renderer_class = instantiate_class_from_config(
            config=renderer,
            runtime_config={},
            config_defaults={
                "module_name": "great_expectations.render.renderer"
            }
        )
        if view is None:
            view = {
                "module_name": "great_expectations.render.view",
                "class_name": "DefaultJinjaPageView",
            }

        self.view_class = instantiate_class_from_config(
            config=view,
            runtime_config={},
            config_defaults={
                "module_name": "great_expectations.render.view"
            }
        )

    def build(self, datasource_whitelist, resource_identifiers=None):
        for resource_key in self.source_store.list_keys():

            # if no resource_identifiers are passed, the section builder will build
            # a page for every keys in its source store.
            # if the caller did pass resource_identifiers, the section builder
            # will build pages only for the specified resources
            if resource_identifiers and resource_key not in resource_identifiers:
                continue

            if self.run_id_filter:
                if not self._resource_key_passes_run_id_filter(resource_key):
                    continue
                    
            if not self._resource_key_passes_datasource_whitelist(resource_key, datasource_whitelist):
                continue
                
            resource = self.source_store.get(resource_key)

            if type(resource_key) is ExpectationSuiteIdentifier:
                expectation_suite_name = resource_key.expectation_suite_name
                data_asset_name = resource_key.data_asset_name.generator_asset
                logger.info(
                    "        Rendering expectation suite {} for data asset {}".format(
                        expectation_suite_name,
                        data_asset_name
                    ))
            elif type(resource_key) is ValidationResultIdentifier:
                data_asset_name = resource_key.expectation_suite_identifier.data_asset_name.generator_asset
                run_id = resource_key.run_id
                expectation_suite_name = resource_key.expectation_suite_identifier.expectation_suite_name
                if run_id == "profiling":
                    logger.info("        Rendering profiling for data asset {}".format(data_asset_name))
                else:
                    
                    logger.info("        Rendering validation: run id: {}, suite {} for data asset {}".format(run_id,
                                                                                                              expectation_suite_name,
                                                                                                              data_asset_name))

            rendered_content = self.renderer_class.render(resource)
            viewable_content = self.view_class.render(rendered_content)

            self.target_store.set(
                SiteSectionIdentifier(
                    site_section_name=self.name,
                    resource_identifier=resource_key,
                ),
                viewable_content
            )

    def _resource_key_passes_datasource_whitelist(self, resource_key, datasource_whitelist):
        if type(resource_key) is ExpectationSuiteIdentifier:
            datasource = resource_key.data_asset_name.datasource
        elif type(resource_key) is ValidationResultIdentifier:
            datasource = resource_key.expectation_suite_identifier.data_asset_name.datasource
        return datasource in datasource_whitelist
    
    def _resource_key_passes_run_id_filter(self, resource_key):
        if type(resource_key) == ValidationResultIdentifier:
            run_id = resource_key.run_id
        else:
            raise TypeError("run_id_filter filtering is only implemented for ValidationResultResources.")

        if self.run_id_filter.get("eq"):
            return self.run_id_filter.get("eq") == run_id

        elif self.run_id_filter.get("ne"):
            return self.run_id_filter.get("ne") != run_id


class DefaultSiteIndexBuilder(object):

    def __init__(
            self,
            name,
            data_context,
            target_store,
            renderer=None,
            view=None
    ):
        # NOTE: This method is almost identical to DefaultSiteSectionBuilder
        self.name = name
        self.data_context = data_context
        self.target_store = target_store

        if renderer is None:
            renderer = {
                "module_name": "great_expectations.render.renderer",
                "class_name": "SiteIndexPageRenderer",
            }
        self.renderer_class = instantiate_class_from_config(
            config=renderer,
            runtime_config={},
            config_defaults={
                "module_name": "great_expectations.render.renderer"
            }
        )

        if view is None:
            view = {
                "module_name": "great_expectations.render.view",
                "class_name": "DefaultJinjaIndexPageView",
            }
        self.view_class = instantiate_class_from_config(
            config=view,
            runtime_config={},
            config_defaults={
                "module_name": "great_expectations.render.view"
            }
        )

    def add_resource_info_to_index_links_dict(self,
                                              data_context,
                                              index_links_dict,
                                              data_asset_name,
                                              datasource,
                                              generator,
                                              generator_asset,
                                              expectation_suite_name,
                                              section_name,
                                              run_id=None,
                                              validation_success=None
                                              ):
        import os

        if datasource not in index_links_dict:
            index_links_dict[datasource] = OrderedDict()
    
        if generator not in index_links_dict[datasource]:
            index_links_dict[datasource][generator] = OrderedDict()
    
        if generator_asset not in index_links_dict[datasource][generator]:
            index_links_dict[datasource][generator][generator_asset] = {
                'profiling_links': [],
                'validations_links': [],
                'expectations_links': []
            }
    
        if run_id:
            base_path = "validations/" + run_id
        else:
            base_path = "expectations"
    
        index_links_dict[datasource][generator][generator_asset][section_name + "_links"].append(
            {
                "full_data_asset_name": str(data_asset_name),
                "expectation_suite_name": expectation_suite_name,
                "filepath": os.path.join(base_path, data_asset_name.to_path(), expectation_suite_name + ".html"),
                "source": datasource,
                "generator": generator,
                "asset": generator_asset,
                "run_id": run_id,
                "validation_success": validation_success
            }
        )
    
        return index_links_dict

    def build(self):
        # Loop over sections in the HtmlStore
        logger.debug("DefaultSiteIndexBuilder.build")

        target_store = self.target_store
        resource_keys = target_store.list_keys()
        index_links_dict = OrderedDict()

        for key in resource_keys:
            key_resource_identifier = key.resource_identifier
            
            if type(key_resource_identifier) == ExpectationSuiteIdentifier:
                self.add_resource_info_to_index_links_dict(
                    data_context=self.data_context,
                    index_links_dict=index_links_dict,
                    data_asset_name=key_resource_identifier.data_asset_name,
                    datasource=key_resource_identifier.data_asset_name.datasource,
                    generator=key_resource_identifier.data_asset_name.generator,
                    generator_asset=key_resource_identifier.data_asset_name.generator_asset,
                    expectation_suite_name=key_resource_identifier.expectation_suite_name,
                    section_name=key.site_section_name
                )
            elif type(key_resource_identifier) == ValidationResultIdentifier:
<<<<<<< HEAD
=======
                data_asset_name = key_resource_identifier.expectation_suite_identifier.data_asset_name.to_string(
                        include_class_prefix=False,
                        separator=self.data_context.data_asset_name_delimiter
                    )
                expectation_suite_name = key_resource_identifier.expectation_suite_identifier.expectation_suite_name
                run_id = key_resource_identifier.run_id
                if run_id == "profiling":
                    section_name = "profiling"
                else:
                    section_name = "validations"
>>>>>>> 76168a0b
                validation = self.data_context.get_validation_result(
                    data_asset_name=key_resource_identifier.expectation_suite_identifier.data_asset_name,
                    expectation_suite_name=key_resource_identifier.expectation_suite_identifier.expectation_suite_name,
                    run_id=key_resource_identifier.run_id
                )
                
                validation_success = validation.get("success")
                
                self.add_resource_info_to_index_links_dict(
                    data_context=self.data_context,
                    index_links_dict=index_links_dict,
                    data_asset_name=key_resource_identifier.expectation_suite_identifier.data_asset_name,
                    datasource=key_resource_identifier.expectation_suite_identifier.data_asset_name.datasource,
                    generator=key_resource_identifier.expectation_suite_identifier.data_asset_name.generator,
                    generator_asset=key_resource_identifier.expectation_suite_identifier.data_asset_name.generator_asset,
<<<<<<< HEAD
                    expectation_suite_name=key_resource_identifier.expectation_suite_identifier.expectation_suite_name,
                    section_name=key.site_section_name,
                    run_id=key_resource_identifier.run_id,
=======
                    expectation_suite_name=expectation_suite_name,
                    section_name=section_name,
                    run_id=run_id,
>>>>>>> 76168a0b
                    validation_success=validation_success
                )

        rendered_content = self.renderer_class.render(index_links_dict)
        viewable_content = self.view_class.render(rendered_content)

        return (
            self.target_store.write_index_page(viewable_content),
            index_links_dict
        )<|MERGE_RESOLUTION|>--- conflicted
+++ resolved
@@ -418,19 +418,11 @@
                     section_name=key.site_section_name
                 )
             elif type(key_resource_identifier) == ValidationResultIdentifier:
-<<<<<<< HEAD
-=======
-                data_asset_name = key_resource_identifier.expectation_suite_identifier.data_asset_name.to_string(
-                        include_class_prefix=False,
-                        separator=self.data_context.data_asset_name_delimiter
-                    )
-                expectation_suite_name = key_resource_identifier.expectation_suite_identifier.expectation_suite_name
-                run_id = key_resource_identifier.run_id
-                if run_id == "profiling":
+                # FIXME: review and correct this hardcoded logic
+                if key_resource_identifier.run_id == "profiling":
                     section_name = "profiling"
                 else:
                     section_name = "validations"
->>>>>>> 76168a0b
                 validation = self.data_context.get_validation_result(
                     data_asset_name=key_resource_identifier.expectation_suite_identifier.data_asset_name,
                     expectation_suite_name=key_resource_identifier.expectation_suite_identifier.expectation_suite_name,
@@ -446,15 +438,9 @@
                     datasource=key_resource_identifier.expectation_suite_identifier.data_asset_name.datasource,
                     generator=key_resource_identifier.expectation_suite_identifier.data_asset_name.generator,
                     generator_asset=key_resource_identifier.expectation_suite_identifier.data_asset_name.generator_asset,
-<<<<<<< HEAD
                     expectation_suite_name=key_resource_identifier.expectation_suite_identifier.expectation_suite_name,
-                    section_name=key.site_section_name,
+                    section_name=section_name,
                     run_id=key_resource_identifier.run_id,
-=======
-                    expectation_suite_name=expectation_suite_name,
-                    section_name=section_name,
-                    run_id=run_id,
->>>>>>> 76168a0b
                     validation_success=validation_success
                 )
 
