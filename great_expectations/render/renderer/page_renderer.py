from .renderer import Renderer
from .column_section_renderer import (
    DescriptiveColumnSectionRenderer,
    PrescriptiveColumnSectionRenderer,
)
from .other_section_renderer import (
    DescriptiveOverviewSectionRenderer,
)


class PrescriptivePageRenderer(Renderer):

    @classmethod
    def render(cls, expectations):        
        # Group expectations by column
        columns = {}
        ordered_columns = None
        for expectation in expectations["expectations"]:
            if "column" in expectation["kwargs"]:
                column = expectation["kwargs"]["column"]
            else:
                column = "_nocolumn"
            if column not in columns:
                columns[column] = []
            columns[column].append(expectation)

            # if possible, get the order of columns from expect_table_columns_to_match_ordered_list
            if expectation["expectation_type"] == "expect_table_columns_to_match_ordered_list":
                exp_column_list = expectation["kwargs"]["column_list"]
                if exp_column_list and len(exp_column_list) > 0:
                    ordered_columns = exp_column_list

        # if no order of colums is expected, sort alphabetically
        if not ordered_columns:
            ordered_columns = sorted(list(columns.keys()))

        overview_content_blocks = [
            cls._render_asset_header(expectations),
            cls._render_asset_info(expectations)
        ]
        
        asset_notes_content_block = cls._render_asset_notes(expectations)
        if asset_notes_content_block != None:
            overview_content_blocks += asset_notes_content_block

        sections = [
            {
                "section_name": "Overview",
<<<<<<< HEAD
                "content_blocks": overview_content_blocks,
=======
                "content_blocks": [
                    cls._render_asset_header(expectations),
                    cls._render_asset_info(expectations),
                    cls._render_asset_notes(expectations),
                ]
>>>>>>> cdbdf3f7
            }
        ]

        sections += [
            PrescriptiveColumnSectionRenderer.render(columns[column]) for column in ordered_columns
        ]

        full_data_asset_identifier = expectations.get("data_asset_name") or ""

        return {
            # "renderer_type": "PrescriptivePageRenderer",
            # "data_asset_name": short_data_asset_name,
            "full_data_asset_identifier": full_data_asset_identifier,
            # "page_title": expectation_suite_name,
            # "utm_medium": "prescriptive-expectation-suite-page",
            "sections": sections
        }

    @classmethod
    def _render_asset_header(cls, expectations):
        return {
            "content_block_type": "header",
            "header": "Expectation Suite Overview",
            "styling": {
                "classes": ["col-12"],
                "header": {
                    "classes": ["alert", "alert-secondary"]
                }
            }
        }

    @classmethod
    def _render_asset_info(cls, expectations):

        full_data_asset_identifier = expectations.get("data_asset_name") or ""
        short_data_asset_name = full_data_asset_identifier.split('/')[-1]
        data_asset_type = expectations.get("data_asset_type")
        expectation_suite_name = expectations.get("expectation_suite_name")
        ge_version = expectations["meta"]["great_expectations.__version__"]

        return {
            "content_block_type": "table",
            "header": "Info",
            "table_rows": [
                ["Full Data Asset Identifier", full_data_asset_identifier],
                ["Data Asset Type", data_asset_type],
                ["Expectation Suite Name", expectation_suite_name],
                ["Great Expectations Version", ge_version]
            ],
            "styling": {
                "classes": ["col-12", "table-responsive"],
                "styles": {
                    "margin-top": "20px"
                },
                "body": {
                    "classes": ["table", "table-sm"]
                }
            },
        }

    @classmethod
    def _render_asset_notes(cls, expectations):
<<<<<<< HEAD
        if not "notes" in expectations["meta"]:
            return None

=======
>>>>>>> cdbdf3f7
        return {
            "content_block_type": "text",
            "header": "Notes",
            "content": [
<<<<<<< HEAD
                expectations["meta"]["notes"]
=======
                "blah blah blah"
>>>>>>> cdbdf3f7
            ],
            "styling": {
                "classes": ["col-12", "table-responsive"],
                "styles": {
                    "margin-top": "20px"
                },
                "body": {
                    "classes": ["table", "table-sm"]
                }
            },
        }


class DescriptivePageRenderer(Renderer):

    @classmethod
    def render(cls, validation_results):
        run_id = validation_results['meta']['run_id']
        full_data_asset_identifier = validation_results['meta']['data_asset_name'] or ""
        expectation_suite_name = validation_results['meta']['expectation_suite_name']
        short_data_asset_name = full_data_asset_identifier.split('/')[-1]

        # Group EVRs by column
        columns = {}
        for evr in validation_results["results"]:
            if "column" in evr["expectation_config"]["kwargs"]:
                column = evr["expectation_config"]["kwargs"]["column"]
            else:
                column = "Table-level Expectations"

            if column not in columns:
                columns[column] = []
            columns[column].append(evr)

        ordered_columns = Renderer._get_column_list_from_evrs(validation_results)
        column_types = DescriptiveOverviewSectionRenderer._get_column_types(validation_results)

        if "data_asset_name" in validation_results["meta"] and validation_results["meta"]["data_asset_name"]:
            data_asset_name = short_data_asset_name
        else:
            data_asset_name = None

        return {
            "renderer_type": "DescriptivePageRenderer",
            "data_asset_name": data_asset_name,
            "full_data_asset_identifier": full_data_asset_identifier,
            "page_title": run_id + "-" + expectation_suite_name,
            "utm_medium": "descriptive-validation-page",
            "sections":
                [
                    DescriptiveOverviewSectionRenderer.render(
                        validation_results,
                        section_name="Overview"
                    )
                ] +
                [
                    DescriptiveColumnSectionRenderer.render(
                        columns[column],
                        section_name=column,
                        column_type=column_types.get(column),
                    ) for column in ordered_columns
                ]
        }<|MERGE_RESOLUTION|>--- conflicted
+++ resolved
@@ -11,7 +11,7 @@
 class PrescriptivePageRenderer(Renderer):
 
     @classmethod
-    def render(cls, expectations):        
+    def render(cls, expectations):
         # Group expectations by column
         columns = {}
         ordered_columns = None
@@ -46,15 +46,7 @@
         sections = [
             {
                 "section_name": "Overview",
-<<<<<<< HEAD
                 "content_blocks": overview_content_blocks,
-=======
-                "content_blocks": [
-                    cls._render_asset_header(expectations),
-                    cls._render_asset_info(expectations),
-                    cls._render_asset_notes(expectations),
-                ]
->>>>>>> cdbdf3f7
             }
         ]
 
@@ -117,21 +109,14 @@
 
     @classmethod
     def _render_asset_notes(cls, expectations):
-<<<<<<< HEAD
         if not "notes" in expectations["meta"]:
             return None
 
-=======
->>>>>>> cdbdf3f7
         return {
             "content_block_type": "text",
             "header": "Notes",
             "content": [
-<<<<<<< HEAD
                 expectations["meta"]["notes"]
-=======
-                "blah blah blah"
->>>>>>> cdbdf3f7
             ],
             "styling": {
                 "classes": ["col-12", "table-responsive"],
