from great_expectations.render.renderer.content_block.expectation_string import ExpectationStringRenderer
from great_expectations.render.types import (
    RenderedComponentContent
)


class ValidationResultsTableContentBlockRenderer(ExpectationStringRenderer):
    _content_block_type = "table"

    _default_element_styling = {
        "default": {
            "classes": ["badge", "badge-secondary"]
        },
        "params": {
            "column": {
                "classes": ["badge", "badge-primary"]
            }
        }
    }
    
    _default_content_block_styling = {
        "body": {
            "classes": ["table"],
        },
        "classes": ["m-3", "table-responsive"],
    }

    @classmethod
    def _get_status_icon(cls, evr):
        if evr["exception_info"]["raised_exception"]:
            return RenderedComponentContent(**{
                "content_block_type": "string_template",
                "string_template": {
                    "template": "$icon",
                    "params": {"icon": ""},
                    "styling": {
                        "params": {
                            "icon": {
                                "classes": ["fas", "fa-exclamation-triangle", "text-warning"],
                                "tag": "i"
                            }
                        }
                    }
                }
            })

        if evr["success"]:
            return RenderedComponentContent(**{
                "content_block_type": "string_template",
                "string_template": {
                    "template": "$icon",
                    "params": {"icon": ""},
                    "styling": {
                        "params": {
                            "icon": {
                                "classes": ["fas", "fa-check-circle", "text-success"],
                                "tag": "i"
                            }
                        }
                    }
                }
            })
        else:
            return RenderedComponentContent(**{
                "content_block_type": "string_template",
                "string_template": {
                    "template": "$icon",
                    "params": {"icon": ""},
                    "styling": {
                        "params": {
                            "icon": {
                                "tag": "i",
                                "classes": ["fas", "fa-times", "text-danger"]
                            }
                        }
                    }
                }
            })

    @classmethod
    def _get_unexpected_table(cls, evr):
        if evr["exception_info"]["raised_exception"]:
            unexpected_table_content_block = RenderedComponentContent(**{
                "content_block_type": "table",
                "table": [evr["exception_info"]["exception_message"]],
                "header_row": ["Exception Message"],
                "styling": {
                    "body": {
                        "classes": ["table-bordered", "table-sm", "mt-3"]
                    }
                }
            })

            return unexpected_table_content_block

        try:
            result = evr["result"]
        except KeyError:
            return None

        if not result.get("partial_unexpected_list") and not result.get("partial_unexpected_counts"):
            return None
        
        table_rows = []
        
        if result.get("partial_unexpected_counts"):
            header_row = ["Unexpected Value", "Count"]
            for unexpected_count in result.get("partial_unexpected_counts"):
                if unexpected_count.get("value"):
                    table_rows.append([unexpected_count.get("value"), unexpected_count.get("count")])
                elif unexpected_count.get("value") == "":
                    table_rows.append(["EMPTY", unexpected_count.get("count")])
                else:
                    table_rows.append(["null", unexpected_count.get("count")])
        else:
            header_row = ["Unexpected Value"]
            for unexpected_value in result.get("partial_unexpected_list"):
                if unexpected_value:
                    table_rows.append([unexpected_value])
                elif unexpected_value == "":
                    table_rows.append(["EMPTY"])
                else:
                    table_rows.append(["null"])
                    
        unexpected_table_content_block = RenderedComponentContent(**{
            "content_block_type": "table",
            "table": table_rows,
            "header_row": header_row,
            "styling": {
                "body": {
                    "classes": ["table-bordered", "table-sm", "mt-3"]
                }
            }
        })
        
        return unexpected_table_content_block

    @classmethod
    def _get_unexpected_statement(cls, evr):
        if evr["exception_info"]["raised_exception"]:
            return RenderedComponentContent(**{
                "content_block_type": "string_template",
                "string_template": {
                    "template": "Expectation raised exception.",
                    "params": {},
                    "tag": "strong",
                    "styling": {
                        "classes": ["text-warning"]
                    }
                }
            })

        success = evr["success"]
<<<<<<< HEAD
        try:
            result = evr["result"]
        except KeyError:
            if evr.get("expectation_config") and \
                    (evr.get("expectation_config").get("expectation_type") in ["expect_column_to_exist"]):
                # This expectation never returns a result object, but that's OK
                return None
=======
        result = evr.get("result", {})

        if ("expectation_config" in evr and
                "exception_info" in evr and
                evr["exception_info"]["raised_exception"] is True):
            template_str = "\n\n$expectation_type raised an exception:\n$exception_message"

>>>>>>> 589026fd
            return RenderedComponentContent(**{
                "content_block_type": "string_template",
                "string_template": {
                    "template": template_str,
                    "params": {
                        "expectation_type": evr["expectation_config"]["expectation_type"],
                        "exception_message": evr["exception_info"]["exception_message"]
                    },
                    "tag": "strong",
                    "styling": {
                        "classes": ["text-danger"],
                        "params": {
                            "exception_message": {
                                "tag": "code"
                            },
                            "expectation_type": {
                                "classes": ["badge", "badge-danger", "mb-2"]
                            }
                        }
                    }
                },
            })

        if success or not result.get("unexpected_count"):
            return None
        else:
            unexpected_count = result["unexpected_count"]
            unexpected_percent = "%.2f%%" % (result["unexpected_percent"])
            element_count = result["element_count"]
            
            template_str = "\n\n$unexpected_count unexpected values found. $unexpected_percent of $element_count total rows."
            
            return RenderedComponentContent(**{
                "content_block_type": "string_template",
                "string_template": {
                    "template": template_str,
                    "params": {
                        "unexpected_count": unexpected_count,
                        "unexpected_percent": unexpected_percent,
                        "element_count": element_count
                    },
                    "tag": "strong",
                    "styling": {
                        "classes": ["text-danger"]
                    }
                }
            })

    @classmethod
    def _get_observed_value(cls, evr):
        try:
            result = evr["result"]
        except KeyError:
            return "--"
            
        expectation_type = evr["expectation_config"]["expectation_type"]

        if result.get("observed_value"):
            return result.get("observed_value")
        elif expectation_type == "expect_column_values_to_be_null":
            element_count = result["element_count"]
            unexpected_count = result["unexpected_count"]
            null_count = element_count - unexpected_count
            return "{null_count} null".format(null_count=null_count)
        elif expectation_type == "expect_column_values_to_not_be_null":
            null_count = result["unexpected_count"]
            return "{null_count} null".format(null_count=null_count)
        else:
            return "--"

    @classmethod
    def _process_content_block(cls, content_block):
        super(ValidationResultsTableContentBlockRenderer, cls)._process_content_block(content_block)
        content_block.update({
            "header_row": ["Status", "Expectation", "Observed Value"]
        })

    @classmethod
    def _get_content_block_fn(cls, expectation_type):
        expectation_string_fn = getattr(cls, expectation_type, None)
        if expectation_string_fn is None:
            expectation_string_fn = getattr(cls, "_missing_content_block_fn")

        #This function wraps expect_* methods from ExpectationStringRenderer to generate table classes
        def row_generator_fn(evr, styling=None, include_column_name=True):
            expectation = evr["expectation_config"]
            expectation_string_obj = expectation_string_fn(expectation, styling, include_column_name)

            # if expectation["exception_info"]["raised_exception"] == True:
            status_cell = [cls._get_status_icon(evr)]
            unexpected_statement = cls._get_unexpected_statement(evr)
            unexpected_table = cls._get_unexpected_table(evr)
            expectation_cell = expectation_string_obj
            observed_value = [str(cls._get_observed_value(evr))]

            #If the expectation has some unexpected values...:
            if unexpected_statement or unexpected_table:
                expectation_string_obj.append(unexpected_statement)
                expectation_string_obj.append(unexpected_table)
                return [status_cell + [expectation_cell] + observed_value]

            else:
                return [status_cell + expectation_cell + observed_value]
        
        return row_generator_fn<|MERGE_RESOLUTION|>--- conflicted
+++ resolved
@@ -151,23 +151,13 @@
             })
 
         success = evr["success"]
-<<<<<<< HEAD
-        try:
-            result = evr["result"]
-        except KeyError:
-            if evr.get("expectation_config") and \
-                    (evr.get("expectation_config").get("expectation_type") in ["expect_column_to_exist"]):
-                # This expectation never returns a result object, but that's OK
-                return None
-=======
         result = evr.get("result", {})
 
         if ("expectation_config" in evr and
                 "exception_info" in evr and
                 evr["exception_info"]["raised_exception"] is True):
             template_str = "\n\n$expectation_type raised an exception:\n$exception_message"
-
->>>>>>> 589026fd
+            
             return RenderedComponentContent(**{
                 "content_block_type": "string_template",
                 "string_template": {
