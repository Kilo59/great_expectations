--- conflicted
+++ resolved
@@ -8,11 +8,7 @@
 
 @click.group()
 @click.pass_context
-<<<<<<< HEAD
-def store(ctx) -> None:
-=======
 def store(ctx: click.Context) -> None:
->>>>>>> 78802639
     """Store operations"""
     ctx.obj.data_context = ctx.obj.get_data_context_from_config_file()
 
