--- conflicted
+++ resolved
@@ -497,11 +497,7 @@
     statistics = fields.Dict()
     meta = fields.Dict(allow_none=True)
     ge_cloud_id = fields.UUID(required=False, allow_none=True)
-<<<<<<< HEAD
     checkpoint_name = fields.String(required=False, allow_none=True)
-=======
-    rendered_content = fields.List(fields.Nested(RenderedAtomicContentSchema))
->>>>>>> c7af87e4
 
     # noinspection PyUnusedLocal
     @pre_dump
