--- conflicted
+++ resolved
@@ -63,25 +63,11 @@
         return
 
 
-<<<<<<< HEAD
-# <WILL> check : why was this needed?
-=======
->>>>>>> 3a8955e1
 def get_renderer_names(object_name: str) -> List[str]:
     return list(_registered_renderers.get(object_name, {}).keys())
 
-
-<<<<<<< HEAD
-def get_renderer_impls(object_name: str) -> list:
-=======
 def get_renderer_impls(object_name: str) -> List[str]:
->>>>>>> 3a8955e1
     return list(_registered_renderers.get(object_name, {}).values())
-
-
-def get_renderer_impl(object_name, renderer_type):
-    return _registered_renderers.get(object_name, {}).get(renderer_type)
-
 
 def register_expectation(expectation: Type["Expectation"]) -> None:
     expectation_type = expectation.expectation_type
