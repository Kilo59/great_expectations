import copy
import datetime
import logging
from pathlib import Path
from typing import Any, Dict, Iterable, List, Optional, Tuple, Union
from urllib.parse import urlparse

from great_expectations.core import IDDict
from great_expectations.core.batch import BatchMarkers, BatchSpec
from great_expectations.core.util import convert_to_json_serializable
from great_expectations.datasource.types import (
    RuntimeDataBatchSpec,
    SqlAlchemyDatasourceBatchSpec,
)
from great_expectations.exceptions import (
    DatasourceKeyPairAuthBadPassphraseError,
    GreatExpectationsError,
    InvalidBatchSpecError,
    InvalidConfigError,
)
from great_expectations.execution_engine import ExecutionEngine
from great_expectations.execution_engine.execution_engine import MetricDomainTypes
from great_expectations.execution_engine.sqlalchemy_batch_data import (
    SqlAlchemyBatchData,
)
from great_expectations.expectations.row_conditions import parse_condition_to_sqlalchemy
from great_expectations.util import filter_properties_dict, import_library_module
from great_expectations.validator.validation_graph import MetricConfiguration

logger = logging.getLogger(__name__)

try:
    import sqlalchemy as sa
except ImportError:
    sa = None

try:
    from sqlalchemy.engine import reflection
    from sqlalchemy.engine.default import DefaultDialect
    from sqlalchemy.engine.url import URL
    from sqlalchemy.sql import Select
    from sqlalchemy.sql.elements import TextClause, quoted_name
except ImportError:
    reflection = None
    DefaultDialect = None
    Select = None
    TextClause = None
    quoted_name = None


try:
    import psycopg2
    import sqlalchemy.dialects.postgresql.psycopg2 as sqlalchemy_psycopg2
except (ImportError, KeyError):
    sqlalchemy_psycopg2 = None

try:
    import sqlalchemy_redshift.dialect
except ImportError:
    sqlalchemy_redshift = None

try:
    import snowflake.sqlalchemy.snowdialect

    # Sometimes "snowflake-sqlalchemy" fails to self-register in certain environments, so we do it explicitly.
    # (see https://stackoverflow.com/questions/53284762/nosuchmoduleerror-cant-load-plugin-sqlalchemy-dialectssnowflake)
    sa.dialects.registry.register("snowflake", "snowflake.sqlalchemy", "dialect")
except (ImportError, KeyError):
    snowflake = None

try:
    import pybigquery.sqlalchemy_bigquery

    # Sometimes "pybigquery.sqlalchemy_bigquery" fails to self-register in certain environments, so we do it explicitly.
    # (see https://stackoverflow.com/questions/53284762/nosuchmoduleerror-cant-load-plugin-sqlalchemy-dialectssnowflake)
    sa.dialects.registry.register(
        "bigquery", "pybigquery.sqlalchemy_bigquery", "BigQueryDialect"
    )
    try:
        getattr(pybigquery.sqlalchemy_bigquery, "INTEGER")
        bigquery_types_tuple = None
    except AttributeError:
        # In older versions of the pybigquery driver, types were not exported, so we use a hack
        logger.warning(
            "Old pybigquery driver version detected. Consider upgrading to 0.4.14 or later."
        )
        from collections import namedtuple

        BigQueryTypes = namedtuple(
            "BigQueryTypes", sorted(pybigquery.sqlalchemy_bigquery._type_map)
        )
        bigquery_types_tuple = BigQueryTypes(**pybigquery.sqlalchemy_bigquery._type_map)
except ImportError:
    bigquery_types_tuple = None
    pybigquery = None


def _get_dialect_type_module(dialect):
    """Given a dialect, returns the dialect type, which is defines the engine/system that is used to communicates
    with the database/database implementation. Currently checks for RedShift/BigQuery dialects"""
    if dialect is None:
        logger.warning(
            "No sqlalchemy dialect found; relying in top-level sqlalchemy types."
        )
        return sa
    try:
        # Redshift does not (yet) export types to top level; only recognize base SA types
        if isinstance(dialect, sqlalchemy_redshift.dialect.RedshiftDialect):
            return dialect.sa
    except (TypeError, AttributeError):
        pass

    # Bigquery works with newer versions, but use a patch if we had to define bigquery_types_tuple
    try:
        if (
            isinstance(
                dialect,
                pybigquery.sqlalchemy_bigquery.BigQueryDialect,
            )
            and bigquery_types_tuple is not None
        ):
            return bigquery_types_tuple
    except (TypeError, AttributeError):
        pass

    return dialect


class SqlAlchemyExecutionEngine(ExecutionEngine):
    def __init__(
        self,
        name=None,
        credentials=None,
        data_context=None,
        engine=None,
        connection_string=None,
        url=None,
        batch_data_dict=None,
        create_temp_table=True,
        **kwargs,  # These will be passed as optional parameters to the SQLAlchemy engine, **not** the ExecutionEngine
    ):
        """Builds a SqlAlchemyExecutionEngine, using a provided connection string/url/engine/credentials to access the
        desired database. Also initializes the dialect to be used and configures usage statistics.

            Args:
                name (str): \
                    The name of the SqlAlchemyExecutionEngine
                credentials: \
                    If the Execution Engine is not provided, the credentials can be used to build the Execution
                    Engine. If the Engine is provided, it will be used instead
                data_context (DataContext): \
                    An object representing a Great Expectations project that can be used to access Expectation
                    Suites and the Project Data itself
                engine (Engine): \
                    A SqlAlchemy Engine used to set the SqlAlchemyExecutionEngine being configured, useful if an
                    Engine has already been configured and should be reused. Will override Credentials
                    if provided.
                connection_string (string): \
                    If neither the engines nor the credentials have been provided, a connection string can be used
                    to access the data. This will be overridden by both the engine and credentials if those are
                    provided.
                url (string): \
                    If neither the engines, the credentials, nor the connection_string have been provided,
                    a url can be used to access the data. This will be overridden by all other configuration
                    options if any are provided.
        """
        super().__init__(name=name, batch_data_dict=batch_data_dict)
        self._name = name

        self._credentials = credentials
        self._connection_string = connection_string
        self._url = url
        self._create_temp_table = create_temp_table

        if engine is not None:
            if credentials is not None:
                logger.warning(
                    "Both credentials and engine were provided during initialization of SqlAlchemyExecutionEngine. "
                    "Ignoring credentials."
                )
            self.engine = engine
        elif credentials is not None:
            self.engine = self._build_engine(credentials=credentials, **kwargs)
        elif connection_string is not None:
            self.engine = sa.create_engine(connection_string, **kwargs)
        elif url is not None:
            self.drivername = urlparse(url).scheme
            self.engine = sa.create_engine(url, **kwargs)
        else:
            raise InvalidConfigError(
                "Credentials or an engine are required for a SqlAlchemyExecutionEngine."
            )

        # Get the dialect **for purposes of identifying types**
        if self.engine.dialect.name.lower() in [
            "postgresql",
            "mysql",
            "sqlite",
            "oracle",
            "mssql",
            "oracle",
        ]:
            # These are the officially included and supported dialects by sqlalchemy
            self.dialect_module = import_library_module(
                module_name="sqlalchemy.dialects." + self.engine.dialect.name
            )

        elif self.engine.dialect.name.lower() == "snowflake":
            self.dialect_module = import_library_module(
                module_name="snowflake.sqlalchemy.snowdialect"
            )
        elif self.engine.dialect.name.lower() == "redshift":
            self.dialect_module = import_library_module(
                module_name="sqlalchemy_redshift.dialect"
            )
        elif self.engine.dialect.name.lower() == "bigquery":
            self.dialect_module = import_library_module(
                module_name="pybigquery.sqlalchemy_bigquery"
            )
        else:
            self.dialect_module = None

        if self.engine and self.engine.dialect.name.lower() in [
            "sqlite",
            "mssql",
            "snowflake",
            "mysql",
        ]:
            # sqlite/mssql temp tables only persist within a connection so override the engine
            self.engine = self.engine.connect()

        # Send a connect event to provide dialect type
        if data_context is not None and getattr(
            data_context, "_usage_statistics_handler", None
        ):
            handler = data_context._usage_statistics_handler
            handler.send_usage_message(
                event="execution_engine.sqlalchemy.connect",
                event_payload={
                    "anonymized_name": handler._execution_engine_anonymizer.anonymize(
                        self.name
                    ),
                    "sqlalchemy_dialect": self.engine.name,
                },
                success=True,
            )

        # Gather the call arguments of the present function (and add the "class_name"), filter out the Falsy values,
        # and set the instance "_config" variable equal to the resulting dictionary.
        self._config = {
            "name": name,
            "credentials": credentials,
            "data_context": data_context,
            "engine": engine,
            "connection_string": connection_string,
            "url": url,
            "batch_data_dict": batch_data_dict,
            "module_name": self.__class__.__module__,
            "class_name": self.__class__.__name__,
        }
        self._config.update(kwargs)
        filter_properties_dict(properties=self._config, inplace=True)

    @property
    def credentials(self):
        return self._credentials

    @property
    def connection_string(self):
        return self._connection_string

    @property
    def url(self):
        return self._url

    def _build_engine(self, credentials, **kwargs) -> "sa.engine.Engine":
        """
        Using a set of given credentials, constructs an Execution Engine , connecting to a database using a URL or a
        private key path.
        """
        # Update credentials with anything passed during connection time
        drivername = credentials.pop("drivername")
        schema_name = credentials.pop("schema_name", None)
        if schema_name is not None:
            logger.warning(
                "schema_name specified creating a URL with schema is not supported. Set a default "
                "schema on the user connecting to your database."
            )

        create_engine_kwargs = kwargs
        connect_args = credentials.pop("connect_args", None)
        if connect_args:
            create_engine_kwargs["connect_args"] = connect_args

        if "private_key_path" in credentials:
            options, create_engine_kwargs = self._get_sqlalchemy_key_pair_auth_url(
                drivername, credentials
            )
        else:
            options = sa.engine.url.URL(drivername, **credentials)

        self.drivername = drivername
        engine = sa.create_engine(options, **create_engine_kwargs)
        return engine

    def _get_sqlalchemy_key_pair_auth_url(
        self, drivername: str, credentials: dict
    ) -> Tuple["sa.engine.url.URL", Dict]:
        """
        Utilizing a private key path and a passphrase in a given credentials dictionary, attempts to encode the provided
        values into a private key. If passphrase is incorrect, this will fail and an exception is raised.

        Args:
            drivername(str) - The name of the driver class
            credentials(dict) - A dictionary of database credentials used to access the database

        Returns:
            a tuple consisting of a url with the serialized key-pair authentication, and a dictionary of engine kwargs.
        """
        from cryptography.hazmat.backends import default_backend
        from cryptography.hazmat.primitives import serialization

        private_key_path = credentials.pop("private_key_path")
        private_key_passphrase = credentials.pop("private_key_passphrase")

        with Path(private_key_path).expanduser().resolve().open(mode="rb") as key:
            try:
                p_key = serialization.load_pem_private_key(
                    key.read(),
                    password=private_key_passphrase.encode()
                    if private_key_passphrase
                    else None,
                    backend=default_backend(),
                )
            except ValueError as e:
                if "incorrect password" in str(e).lower():
                    raise DatasourceKeyPairAuthBadPassphraseError(
                        datasource_name="SqlAlchemyDatasource",
                        message="Decryption of key failed, was the passphrase incorrect?",
                    ) from e
                else:
                    raise e
        pkb = p_key.private_bytes(
            encoding=serialization.Encoding.DER,
            format=serialization.PrivateFormat.PKCS8,
            encryption_algorithm=serialization.NoEncryption(),
        )

        credentials_driver_name = credentials.pop("drivername", None)
        create_engine_kwargs = {"connect_args": {"private_key": pkb}}
        return (
            sa.engine.url.URL(drivername or credentials_driver_name, **credentials),
            create_engine_kwargs,
        )

    def get_compute_domain(
        self,
        domain_kwargs: Dict,
        domain_type: Union[str, MetricDomainTypes],
        accessor_keys: Optional[Iterable[str]] = None,
    ) -> Tuple[Select, dict, dict]:
        """Uses a given batch dictionary and domain kwargs to obtain a SqlAlchemy column object.

        Args:
            domain_kwargs (dict) - A dictionary consisting of the domain kwargs specifying which data to obtain
            domain_type (str or "MetricDomainTypes") - an Enum value indicating which metric domain the user would
            like to be using, or a corresponding string value representing it. String types include "identity", "column",
            "column_pair", "table" and "other". Enum types include capitalized versions of these from the class
            MetricDomainTypes.
            accessor_keys (str iterable) - keys that are part of the compute domain but should be ignored when describing
            the domain and simply transferred with their associated values into accessor_domain_kwargs.

        Returns:
            SqlAlchemy column
        """
        # Extracting value from enum if it is given for future computation
        domain_type = MetricDomainTypes(domain_type)
        batch_id = domain_kwargs.get("batch_id")
        if batch_id is None:
            # We allow no batch id specified if there is only one batch
            if self.active_batch_data:
                data_object = self.active_batch_data
            else:
                raise GreatExpectationsError(
                    "No batch is specified, but could not identify a loaded batch."
                )
        else:
            if batch_id in self.loaded_batch_data_dict:
                data_object = self.loaded_batch_data_dict[batch_id]
            else:
                raise GreatExpectationsError(
                    f"Unable to find batch with batch_id {batch_id}"
                )

        compute_domain_kwargs = copy.deepcopy(domain_kwargs)
        accessor_domain_kwargs = dict()
        if "table" in domain_kwargs and domain_kwargs["table"] is not None:
            # TODO: Add logic to handle record_set_name once implemented
            # (i.e. multiple record sets (tables) in one batch
            if domain_kwargs["table"] != data_object.selectable.name:
                selectable = sa.Table(
                    domain_kwargs["table"],
                    sa.MetaData(),
                    schema_name=data_object._schema_name,
                )
            else:
                selectable = data_object.selectable
        elif "query" in domain_kwargs:
            raise ValueError(
                "query is not currently supported by SqlAlchemyExecutionEngine"
            )
        else:
            selectable = data_object.selectable

        if (
            "row_condition" in domain_kwargs
            and domain_kwargs["row_condition"] is not None
        ):
            condition_parser = domain_kwargs["condition_parser"]
            if condition_parser == "great_expectations__experimental__":
                parsed_condition = parse_condition_to_sqlalchemy(
                    domain_kwargs["row_condition"]
                )
                selectable = sa.select(
                    "*", from_obj=selectable, whereclause=parsed_condition
                )

            else:
                raise GreatExpectationsError(
                    "SqlAlchemyExecutionEngine only supports the great_expectations condition_parser."
                )

        # Warning user if accessor keys are in any domain that is not of type table, will be ignored
        if (
            domain_type != MetricDomainTypes.TABLE
            and accessor_keys is not None
            and len(accessor_keys) > 0
        ):
            logger.warning(
                "Accessor keys ignored since Metric Domain Type is not 'table'"
            )

        if domain_type == MetricDomainTypes.TABLE:
            if accessor_keys is not None and len(accessor_keys) > 0:
                for key in accessor_keys:
                    accessor_domain_kwargs[key] = compute_domain_kwargs.pop(key)
            if len(domain_kwargs.keys()) > 0:
                for key in compute_domain_kwargs.keys():
                    # Warning user if kwarg not "normal"
                    if key not in [
                        "batch_id",
                        "table",
                        "row_condition",
                        "condition_parser",
                    ]:
                        logger.warning(
                            f"Unexpected key {key} found in domain_kwargs for domain type {domain_type.value}"
                        )
            return selectable, compute_domain_kwargs, accessor_domain_kwargs

        # If user has stated they want a column, checking if one is provided, and
        elif domain_type == MetricDomainTypes.COLUMN:
            if "column" in compute_domain_kwargs:
                # Checking if case- sensitive and using appropriate name
                if self.active_batch_data.use_quoted_name:
                    accessor_domain_kwargs["column"] = quoted_name(
                        compute_domain_kwargs.pop("column")
                    )
                else:
                    accessor_domain_kwargs["column"] = compute_domain_kwargs.pop(
                        "column"
                    )
            else:
                # If column not given
                raise GreatExpectationsError(
                    "Column not provided in compute_domain_kwargs"
                )

        # Else, if column pair values requested
        elif domain_type == MetricDomainTypes.COLUMN_PAIR:
            # Ensuring column_A and column_B parameters provided
            if (
                "column_A" in compute_domain_kwargs
                and "column_B" in compute_domain_kwargs
            ):
                if self.active_batch_data.use_quoted_name:
                    # If case matters...
                    accessor_domain_kwargs["column_A"] = quoted_name(
                        compute_domain_kwargs.pop("column_A")
                    )
                    accessor_domain_kwargs["column_B"] = quoted_name(
                        compute_domain_kwargs.pop("column_B")
                    )
                else:
                    accessor_domain_kwargs["column_A"] = compute_domain_kwargs.pop(
                        "column_A"
                    )
                    accessor_domain_kwargs["column_B"] = compute_domain_kwargs.pop(
                        "column_B"
                    )
            else:
                raise GreatExpectationsError(
                    "column_A or column_B not found within compute_domain_kwargs"
                )

        # Checking if table or identity or other provided, column is not specified. If it is, warning the user
        elif domain_type == MetricDomainTypes.MULTICOLUMN:
            if "columns" in compute_domain_kwargs:
                # If columns exist
                accessor_domain_kwargs["columns"] = compute_domain_kwargs.pop("columns")

        # Filtering if identity
        elif domain_type == MetricDomainTypes.IDENTITY:
            # If we would like our data to become a single column
            if "column" in compute_domain_kwargs:
                if self.active_batch_data.use_quoted_name:
                    selectable = sa.select(
                        [sa.column(quoted_name(compute_domain_kwargs["column"]))]
                    ).select_from(selectable)
                else:
                    selectable = sa.select(
                        [sa.column(compute_domain_kwargs["column"])]
                    ).select_from(selectable)

            # If we would like our data to now become a column pair
            elif ("column_A" in compute_domain_kwargs) and (
                "column_B" in compute_domain_kwargs
            ):
                if self.active_batch_data.use_quoted_name:
                    selectable = sa.select(
                        [
                            sa.column(quoted_name(compute_domain_kwargs["column_A"])),
                            sa.column(quoted_name(compute_domain_kwargs["column_B"])),
                        ]
                    ).select_from(selectable)
                else:
                    selectable = sa.select(
                        [
                            sa.column(compute_domain_kwargs["column_A"]),
                            sa.column(compute_domain_kwargs["column_B"]),
                        ]
                    ).select_from(selectable)
            else:
                # If we would like our data to become a multicolumn
                if "columns" in compute_domain_kwargs:
                    if self.active_batch_data.use_quoted_name:
                        # Building a list of column objects used for sql alchemy selection
                        to_select = [
                            sa.column(quoted_name(col))
                            for col in compute_domain_kwargs["columns"]
                        ]
                        selectable = sa.select(to_select).select_from(selectable)
                    else:
                        to_select = [
                            sa.column(col) for col in compute_domain_kwargs["columns"]
                        ]
                        selectable = sa.select(to_select).select_from(selectable)

        # Letting selectable fall through
        return selectable, compute_domain_kwargs, accessor_domain_kwargs

    def resolve_metric_bundle(
        self,
        metric_fn_bundle: Iterable[Tuple[MetricConfiguration, Any, dict, dict]],
    ) -> dict:
        """For every metrics in a set of Metrics to resolve, obtains necessary metric keyword arguments and builds a
        bundles the metrics into one large query dictionary so that they are all executed simultaneously. Will fail if
        bundling the metrics together is not possible.

            Args:
                metric_fn_bundle (Iterable[Tuple[MetricConfiguration, Callable, dict]): \
                    A Dictionary containing a MetricProvider's MetricConfiguration (its unique identifier), its metric provider function
                    (the function that actually executes the metric), and the arguments to pass to the metric provider function.
                metrics (Dict[Tuple, Any]): \
                    A dictionary of metrics defined in the registry and corresponding arguments

            Returns:
                A dictionary of metric names and their corresponding now-queried values.
        """
        resolved_metrics = dict()

        # We need a different query for each domain (where clause).
        queries: Dict[Tuple, dict] = dict()
        for (
            metric_to_resolve,
            engine_fn,
            compute_domain_kwargs,
            accessor_domain_kwargs,
            metric_provider_kwargs,
        ) in metric_fn_bundle:
            if not isinstance(compute_domain_kwargs, IDDict):
                compute_domain_kwargs = IDDict(compute_domain_kwargs)
            domain_id = compute_domain_kwargs.to_id()
            if domain_id not in queries:
                queries[domain_id] = {
                    "select": [],
                    "ids": [],
                    "domain_kwargs": compute_domain_kwargs,
                }
            queries[domain_id]["select"].append(
                engine_fn.label(metric_to_resolve.metric_name)
            )
            queries[domain_id]["ids"].append(metric_to_resolve.id)
        for query in queries.values():
            selectable, compute_domain_kwargs, _ = self.get_compute_domain(
                query["domain_kwargs"], domain_type="identity"
            )
            assert len(query["select"]) == len(query["ids"])
            res = self.engine.execute(
                sa.select(query["select"]).select_from(selectable)
            ).fetchall()
            logger.debug(
                f"SqlAlchemyExecutionEngine computed {len(res[0])} metrics on domain_id {IDDict(compute_domain_kwargs).to_id()}"
            )
            assert (
                len(res) == 1
            ), "all bundle-computed metrics must be single-value statistics"
            assert len(query["ids"]) == len(
                res[0]
            ), "unexpected number of metrics returned"
            for idx, id in enumerate(query["ids"]):
                resolved_metrics[id] = convert_to_json_serializable(res[0][idx])

        return resolved_metrics

    ### Splitter methods for partitioning tables ###

    def _split_on_whole_table(
        self,
        table_name: str,
        # column_name: str,
        partition_definition: dict,
    ):
        """'Split' by returning the whole table"""

        # return sa.column(column_name) == partition_definition[column_name]
        return 1 == 1

    def _split_on_column_value(
        self,
        table_name: str,
        column_name: str,
        partition_definition: dict,
    ):
        """Split using the values in the named column"""

        return sa.column(column_name) == partition_definition[column_name]

    def _split_on_converted_datetime(
        self,
        table_name: str,
        column_name: str,
        partition_definition: dict,
        date_format_string: str = "%Y-%m-%d",
    ):
        """Convert the values in the named column to the given date_format, and split on that"""

        return (
            sa.func.strftime(
                date_format_string,
                sa.column(column_name),
            )
            == partition_definition[column_name]
        )

    def _split_on_divided_integer(
        self,
        table_name: str,
        column_name: str,
        divisor: int,
        partition_definition: dict,
    ):
        """Divide the values in the named column by `divisor`, and split on that"""

        return (
            sa.cast(sa.column(column_name) / divisor, sa.Integer)
            == partition_definition[column_name]
        )

    def _split_on_mod_integer(
        self,
        table_name: str,
        column_name: str,
        mod: int,
        partition_definition: dict,
    ):
        """Divide the values in the named column by `divisor`, and split on that"""

        return sa.column(column_name) % mod == partition_definition[column_name]

    def _split_on_multi_column_values(
        self,
        table_name: str,
        column_names: List[str],
        partition_definition: dict,
    ):
        """Split on the joint values in the named columns"""

        return sa.and_(
            *[
                sa.column(column_name) == column_value
                for column_name, column_value in partition_definition.items()
            ]
        )

    def _split_on_hashed_column(
        self,
        table_name: str,
        column_name: str,
        hash_digits: int,
        partition_definition: dict,
    ):
        """Split on the hashed value of the named column"""

        return (
            sa.func.right(sa.func.md5(sa.column(column_name)), hash_digits)
            == partition_definition[column_name]
        )

    ### Sampling methods ###

    # _sample_using_limit
    # _sample_using_random
    # _sample_using_mod
    # _sample_using_a_list
    # _sample_using_md5

    def _sample_using_random(
        self,
        p: float = 0.1,
    ):
        """Take a random sample of rows, retaining proportion p

        Note: the Random function behaves differently on different dialects of SQL
        """
        return sa.func.random() < p

    def _sample_using_mod(
        self,
        column_name,
        mod: int,
        value: int,
    ):
        """Take the mod of named column, and only keep rows that match the given value"""
        return sa.column(column_name) % mod == value

    def _sample_using_a_list(
        self,
        column_name: str,
        value_list: list,
    ):
        """Match the values in the named column against value_list, and only keep the matches"""
        return sa.column(column_name).in_(value_list)

    def _sample_using_md5(
        self,
        column_name: str,
        hash_digits: int = 1,
        hash_value: str = "f",
    ):
        """Hash the values in the named column, and split on that"""
        return (
            sa.func.right(
                sa.func.md5(sa.cast(sa.column(column_name), sa.Text)), hash_digits
            )
            == hash_value
        )

    def _build_selectable_from_batch_spec(self, batch_spec) -> Select:
        table_name: str = batch_spec["table_name"]

        if "splitter_method" in batch_spec:
            splitter_fn = getattr(self, batch_spec["splitter_method"])
            split_clause = splitter_fn(
                table_name=table_name,
                partition_definition=batch_spec["partition_definition"],
                **batch_spec["splitter_kwargs"],
            )

        else:
            split_clause = True

        if "sampling_method" in batch_spec:
            if batch_spec["sampling_method"] == "_sample_using_limit":
                # SQLalchemy's semantics for LIMIT are different than normal WHERE clauses,
                # so the business logic for building the query needs to be different.

                return (
                    sa.select("*")
                    .select_from(
                        sa.table(table_name, schema=batch_spec.get("schema_name", None))
                    )
                    .where(split_clause)
                    .limit(batch_spec["sampling_kwargs"]["n"])
                )

            else:

                sampler_fn = getattr(self, batch_spec["sampling_method"])
                return (
                    sa.select("*")
                    .select_from(sa.text(table_name))
                    .where(
                        sa.and_(
                            split_clause,
                            sampler_fn(**batch_spec["sampling_kwargs"]),
                        )
                    )
                )
        return sa.select("*").select_from(sa.text(table_name)).where(split_clause)

    def get_batch_data_and_markers(
        self, batch_spec: BatchSpec
    ) -> Tuple[Any, BatchMarkers]:
<<<<<<< HEAD
        batch_data: SqlAlchemyBatchData
        batch_markers: BatchMarkers = BatchMarkers(
            {
                "ge_load_time": datetime.datetime.now(datetime.timezone.utc).strftime(
                    "%Y%m%dT%H%M%S.%fZ"
                )
            }
        )
        if isinstance(batch_spec, RuntimeDataBatchSpec):
            # batch_data != None is already checked when RuntimeDataBatchSpec is instantiated
            query: str = batch_spec.batch_data
            if query:
                batch_spec.batch_data = "SQLQuery"
                batch_data = SqlAlchemyBatchData(engine=self.engine, query=query)
                return batch_data, batch_markers

        if not isinstance(batch_spec, SqlAlchemyDatasourceBatchSpec):
            raise InvalidBatchSpecError(
                f"""SqlAlchemyExecutionEngine accepts batch_spec only of type SqlAlchemyDatasourceBatchSpec or
RuntimeDataBatchSpec (illegal type "{str(type(batch_spec))}" was received).
                """
            )
        selectable: Select = self._build_selectable_from_batch_spec(
            batch_spec=batch_spec
        )
        temp_table_name: Optional[str]
=======
        selectable = self._build_selectable_from_batch_spec(batch_spec=batch_spec)

>>>>>>> 09dfd9a4
        if "bigquery_temp_table" in batch_spec:
            temp_table_name = batch_spec.get("bigquery_temp_table")
        else:
            temp_table_name = None

        source_table_name = batch_spec.get("table_name", None)
        source_schema_name = batch_spec.get("schema_name", None)

        batch_data = SqlAlchemyBatchData(
            execution_engine=self,
            selectable=selectable,
            temp_table_name=temp_table_name,
            create_temp_table=batch_spec.get(
                "create_temp_table", self._create_temp_table
            ),
            source_table_name=source_table_name,
            source_schema_name=source_schema_name,
        )
        return batch_data, batch_markers<|MERGE_RESOLUTION|>--- conflicted
+++ resolved
@@ -7,11 +7,11 @@
 
 from great_expectations.core import IDDict
 from great_expectations.core.batch import BatchMarkers, BatchSpec
-from great_expectations.core.util import convert_to_json_serializable
-from great_expectations.datasource.types import (
+from great_expectations.core.batch_spec import (
     RuntimeDataBatchSpec,
     SqlAlchemyDatasourceBatchSpec,
 )
+from great_expectations.core.util import convert_to_json_serializable
 from great_expectations.exceptions import (
     DatasourceKeyPairAuthBadPassphraseError,
     GreatExpectationsError,
@@ -812,7 +812,6 @@
     def get_batch_data_and_markers(
         self, batch_spec: BatchSpec
     ) -> Tuple[Any, BatchMarkers]:
-<<<<<<< HEAD
         batch_data: SqlAlchemyBatchData
         batch_markers: BatchMarkers = BatchMarkers(
             {
@@ -839,10 +838,6 @@
             batch_spec=batch_spec
         )
         temp_table_name: Optional[str]
-=======
-        selectable = self._build_selectable_from_batch_spec(batch_spec=batch_spec)
-
->>>>>>> 09dfd9a4
         if "bigquery_temp_table" in batch_spec:
             temp_table_name = batch_spec.get("bigquery_temp_table")
         else:
