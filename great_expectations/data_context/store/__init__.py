--- conflicted
+++ resolved
@@ -26,9 +26,6 @@
 from .query_store import SqlAlchemyQueryStore  # isort:skip
 from .html_site_store import HtmlSiteStore  # isort:skip
 from .datasource_store import DatasourceStore  # isort:skip
-<<<<<<< HEAD
 from .data_context_variables_store import DataContextVariablesStore  # isort:skip
 from .profiler_store import ProfilerStore  # isort:skip
-=======
-from .data_context_store import DataContextStore  # isort:skip
->>>>>>> 4fc92574
+from .data_context_store import DataContextStore  # isort:skip