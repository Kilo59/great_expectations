--- conflicted
+++ resolved
@@ -33,15 +33,12 @@
     DBTDatasource
 )
 from great_expectations.profile.basic_dataset_profiler import BasicDatasetProfiler
-<<<<<<< HEAD
-=======
 from great_expectations.render.renderer import ProfilingResultsPageRenderer, ExpectationSuitePageRenderer, ValidationResultsPageRenderer
 from great_expectations.render.view import (
     DefaultJinjaPageView,
     DefaultJinjaIndexPageView,
 )
 
->>>>>>> a5a93f30
 
 from .expectation_explorer import ExpectationExplorer
 
@@ -350,7 +347,7 @@
             path (str): Path to the location
 
         """
-        # TODO: this path should be configurable or parameterized to support expectation suite and profiling results docs
+        # TODO: this path should be configurable or parameterized to support descriptive and prescriptive docs
         validation_filepath = self._get_normalized_data_asset_name_filepath(
             data_asset_name,
             expectation_suite_name,
@@ -1670,7 +1667,6 @@
             None
         """
 
-<<<<<<< HEAD
         # construct the config (merge defaults with specifics)
 
         data_docs_config = self._project_config.get('data_docs')
@@ -1682,264 +1678,6 @@
                     #TODO: build the site config by using defaults if needed
                     complete_site_config = site_config
                     SiteBuilder.build(self, complete_site_config)
-=======
-        index_links = []
-
-        validation_filepaths = [y for x in os.walk(self.fixtures_validations_directory) for y in glob(os.path.join(x[0], '*.json'))]
-        for validation_filepath in validation_filepaths:
-            # profiling results view
-            logger.debug("Loading validation from: %s" % validation_filepath)
-            with open(validation_filepath, "r") as infile:
-                validation = json.load(infile)
-
-            run_id = validation['meta']['run_id']
-            data_asset_name = validation['meta']['data_asset_name']
-            expectation_suite_name = validation['meta']['expectation_suite_name']
-            
-            profiling_results_model = ProfilingResultsPageRenderer.render(validation)
-            out_profiling_results_filepath = self.get_validation_doc_filepath(
-                data_asset_name, "{run_id}-{expectation_suite_name}-ProfilingResults".format(
-                    run_id=run_id.replace(':', ''),
-                    expectation_suite_name=expectation_suite_name
-                )
-            )
-            safe_mmkdir(os.path.dirname(out_profiling_results_filepath))
-
-            with open(out_profiling_results_filepath, 'w') as writer:
-                writer.write(DefaultJinjaPageView.render(profiling_results_model))
-
-            index_links.append({
-                "data_asset_name" : data_asset_name,
-                "expectation_suite_name": expectation_suite_name,
-                "run_id": run_id,
-                "filepath": os.path.relpath(out_profiling_results_filepath, self.data_doc_directory)
-            })
-
-            #  validation results view
-            validation_results_model = ValidationResultsPageRenderer.render(validation_results=validation)
-            out_validation_results_filepath = self.get_validation_doc_filepath(
-                data_asset_name, "{run_id}-{expectation_suite_name}-ValidationResults".format(
-                    run_id=run_id.replace(':', ''),
-                    expectation_suite_name=expectation_suite_name
-                )
-            )
-            safe_mmkdir(os.path.dirname(out_validation_results_filepath))
-
-            with open(out_validation_results_filepath, 'w') as writer:
-                writer.write(DefaultJinjaPageView.render(validation_results_model))
-
-            index_links.append({
-                "data_asset_name": data_asset_name,
-                "expectation_suite_name": expectation_suite_name,
-                "run_id": run_id,
-                "filepath": os.path.relpath(out_validation_results_filepath, self.data_doc_directory)
-            })
-
-        expectation_suite_filepaths = [y for x in os.walk(self.expectations_directory) for y in glob(os.path.join(x[0], '*.json'))]
-        for expectation_suite_filepath in expectation_suite_filepaths:
-            with open(expectation_suite_filepath, "r") as infile:
-                expectation_suite = json.load(infile)
-
-            data_asset_name = expectation_suite['data_asset_name']
-            expectation_suite_name = expectation_suite['expectation_suite_name']
-
-            try:
-                model = ExpectationSuitePageRenderer.render(expectations=expectation_suite)
-            except Exception as e:
-                print("Ran into an error in ", expectation_suite_filepath)
-                raise(e)
-                
-            out_filepath = self.get_validation_doc_filepath(
-                data_asset_name,
-                expectation_suite_name
-            )
-            safe_mmkdir(os.path.dirname(out_filepath))
-            
-            with open(out_filepath, 'w') as writer:
-                writer.write(DefaultJinjaPageView.render(model))
-
-            index_links.append({
-                "data_asset_name": data_asset_name,
-                "expectation_suite_name": expectation_suite_name,
-                "filepath": os.path.relpath(out_filepath, self.data_doc_directory)
-            })
-        
-        index_links_dict = OrderedDict()
-
-        for il in index_links:
-            source, generator, asset = il["data_asset_name"].split('/')
-            if not source in index_links_dict:
-                index_links_dict[source] = OrderedDict()
-            if not generator in index_links_dict[source]:
-                index_links_dict[source][generator] = OrderedDict()
-            if not asset in index_links_dict[source][generator]:
-                index_links_dict[source][generator][asset] = {
-                    'validation_links': [],
-                    'expectation_suite_links': []
-                }
-
-            if "run_id" in il:
-                index_links_dict[source][generator][asset]["validation_links"].append(
-                    {
-                        "full_data_asset_name": il["data_asset_name"],
-                        "run_id": il["run_id"],
-                        "expectation_suite_name": il["expectation_suite_name"],
-                        "filepath": il["filepath"],
-                        "source": source,
-                        "generator": generator,
-                        "asset": asset
-                    }
-                )
-            else:
-                index_links_dict[source][generator][asset]["expectation_suite_links"].append(
-                    {
-                        "full_data_asset_name": il["data_asset_name"],
-                        "expectation_suite_name": il["expectation_suite_name"],
-                        "filepath": il["filepath"],
-                        "source": source,
-                        "generator": generator,
-                        "asset": asset
-                    }
-                )
-
-        sections = []
-
-        for source, generators in index_links_dict.items():
-            content_blocks = []
-
-            source_header_block = {
-                "content_block_type": "header",
-                "header": source,
-                "styling": {
-                    "classes": ["col-12"],
-                    "header": {
-                        "classes": ["alert", "alert-secondary"]
-                    }
-                }
-            }
-            content_blocks.append(source_header_block)
-
-            for generator, data_assets in generators.items():
-                generator_header_block = {
-                    "content_block_type": "header",
-                    "header": generator,
-                    "styling": {
-                        "classes": ["col-12", "ml-4"],
-                    }
-                }
-                content_blocks.append(generator_header_block)
-
-                horizontal_rule = {
-                    "content_block_type": "string_template",
-                    "string_template": {
-                        "template": "",
-                        "params": {},
-                        "tag": "hr"
-                    },
-                    "styling": {
-                        "classes": ["col-12"],
-                    }
-                }
-                content_blocks.append(horizontal_rule)
-
-                for data_asset, link_lists in data_assets.items():
-                    data_asset_heading = {
-                        "content_block_type": "string_template",
-                        "string_template": {
-                            "template": "$data_asset",
-                            "params": {
-                                "data_asset": data_asset
-                            },
-                            "tag": "blockquote",
-                            "styling": {
-                                "params": {
-                                    "data_asset": {
-                                        "classes": ["blockquote"],
-                                    }
-                                }
-                            }
-                        },
-                        "styling": {
-                            "classes": ["col-sm-4", "col-xs-12", "pl-sm-5", "pl-xs-0"],
-                            "styles": {
-                                "margin-top": "10px",
-                                "word-break": "break-all"
-                            }
-                        }
-                    }
-                    content_blocks.append(data_asset_heading)
-
-                    expectation_suite_links = link_lists["expectation_suite_links"]
-                    expectation_suite_link_table_rows = [
-                        [{
-                            "content_block_type": "string_template",
-                            "string_template": {
-                                "template": "$link_text",
-                                "params": {
-                                    "link_text": link_dict["expectation_suite_name"]
-                                },
-                                "tag": "a",
-                                "styling": {
-                                    "attributes": {
-                                        "href": link_dict["filepath"]
-                                    }
-                                }
-                            }
-                        }] for link_dict in expectation_suite_links
-                    ]
-                    expectation_suite_link_table = {
-                        "content_block_type": "table",
-                        "subheader": "Expectation Suites",
-                        "table": expectation_suite_link_table_rows,
-                        "styling": {
-                            "classes": ["col-sm-4", "col-xs-12"],
-                            "styles": {
-                                "margin-top": "10px"
-                            },
-                            "body": {
-                                "classes": ["table", "table-sm", ],
-                            }
-                        },
-                    }
-                    content_blocks.append(expectation_suite_link_table)
-
-                    validation_links = link_lists["validation_links"]
-                    validation_link_table_rows = [
-                        [{
-                            "content_block_type": "string_template",
-                            "string_template": {
-                                "template": "$link_text",
-                                "params": {
-                                    "link_text": (link_dict["run_id"] + "-" + link_dict[
-                                        "expectation_suite_name"] + "-ProfilingResults") if "ProfilingResults" in link_dict[
-                                        "filepath"] else
-                                    (link_dict["run_id"] + "-" + link_dict["expectation_suite_name"] + "-ValidationResults")
-                                },
-                                "tag": "a",
-                                "styling": {
-                                    "attributes": {
-                                        "href": link_dict["filepath"]
-                                    }
-                                }
-                            }
-                        }] for link_dict in validation_links
-                    ]
-                    validation_link_table = {
-                        "content_block_type": "table",
-                        "subheader": "Batch Validations",
-                        "table": validation_link_table_rows,
-                        "styling": {
-                            "classes": ["col-sm-4", "col-xs-12"],
-                            "styles": {
-                                "margin-top": "10px"
-                            },
-                            "body": {
-                                "classes": ["table", "table-sm", ],
-                            }
-                        },
-                    }
-                    content_blocks.append(validation_link_table)
->>>>>>> a5a93f30
 
     def get_absolute_path(self, path):
         #TODO: ideally, the data context object should resolve all paths before
