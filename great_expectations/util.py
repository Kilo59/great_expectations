import copy
import cProfile
import importlib
import io
import json
import logging
import os
import pstats
import re
import time
import uuid
from collections import OrderedDict
from datetime import datetime
from functools import wraps
from gc import get_referrers
from inspect import (
    ArgInfo,
    BoundArguments,
    Parameter,
    Signature,
    currentframe,
    getargvalues,
    getclosurevars,
    getmodule,
    signature,
)
from pathlib import Path
from types import CodeType, FrameType, ModuleType
from typing import Any, Callable, Optional, Set, Union

from dateutil.parser import parse
from packaging import version
from pkg_resources import Distribution

from great_expectations.core.expectation_suite import (
    ExpectationSuite,
    expectationSuiteSchema,
)
from great_expectations.exceptions import (
    GreatExpectationsError,
    PluginClassNotFoundError,
    PluginModuleNotFoundError,
)
from great_expectations.expectations.registry import _registered_expectations

try:
    import black
except ImportError:
    black = None

try:
    # This library moved in python 3.8
    import importlib.metadata as importlib_metadata
except ModuleNotFoundError:
    # Fallback for python < 3.8
    import importlib_metadata

logger = logging.getLogger(__name__)

try:
    import sqlalchemy as sa
    from sqlalchemy import Table
    from sqlalchemy.engine import reflection
    from sqlalchemy.sql import Select
except ImportError:
    logger.debug(
        "Unable to load SqlAlchemy context; install optional sqlalchemy dependency for support"
    )
    sa = None
    reflection = None
    Table = None
    Select = None

SINGULAR_TO_PLURAL_LOOKUP_DICT = {
    "batch": "batches",
    "checkpoint": "checkpoints",
    "data_asset": "data_assets",
    "expectation": "expectations",
    "expectation_suite": "expectation_suites",
    "suite_validation_result": "suite_validation_results",
    "expectation_validation_result": "expectation_validation_results",
    "contract": "contracts",
    "rendered_data_doc": "rendered_data_docs",
}

PLURAL_TO_SINGULAR_LOOKUP_DICT = {
    "batches": "batch",
    "checkpoints": "checkpoint",
    "data_assets": "data_asset",
    "expectations": "expectation",
    "expectation_suites": "expectation_suite",
    "suite_validation_results": "suite_validation_result",
    "expectation_validation_results": "expectation_validation_result",
    "contracts": "contract",
    "rendered_data_docs": "rendered_data_doc",
}


def pluralize(singular_ge_noun):
    """
    Pluralizes a Great Expectations singular noun
    """
    try:
        return SINGULAR_TO_PLURAL_LOOKUP_DICT[singular_ge_noun.lower()]
    except KeyError:
        raise GreatExpectationsError(
            f"Unable to pluralize '{singular_ge_noun}'. Please update "
            f"great_expectations.util.SINGULAR_TO_PLURAL_LOOKUP_DICT"
        )


def singularize(plural_ge_noun):
    """
    Singularizes a Great Expectations plural noun
    """
    try:
        return PLURAL_TO_SINGULAR_LOOKUP_DICT[plural_ge_noun.lower()]
    except KeyError:
        raise GreatExpectationsError(
            f"Unable to singularize '{plural_ge_noun}'. Please update "
            f"great_expectations.util.PLURAL_TO_SINGULAR_LOOKUP_DICT."
        )


def underscore(word: str) -> str:
    """
    **Borrowed from inflection.underscore**
    Make an underscored, lowercase form from the expression in the string.

    Example::

        >>> underscore("DeviceType")
        'device_type'

    As a rule of thumb you can think of :func:`underscore` as the inverse of
    :func:`camelize`, though there are cases where that does not hold::

        >>> camelize(underscore("IOError"))
        'IoError'

    """
    word = re.sub(r"([A-Z]+)([A-Z][a-z])", r"\1_\2", word)
    word = re.sub(r"([a-z\d])([A-Z])", r"\1_\2", word)
    word = word.replace("-", "_")
    return word.lower()


def hyphen(txt: str):
    return txt.replace("_", "-")


def profile(func: Callable = None) -> Callable:
    @wraps(func)
    def profile_function_call(*args, **kwargs) -> Any:
        pr: cProfile.Profile = cProfile.Profile()
        pr.enable()
        retval: Any = func(*args, **kwargs)
        pr.disable()
        s: io.StringIO = io.StringIO()
        sortby: str = pstats.SortKey.CUMULATIVE  # "cumulative"
        ps: pstats.Stats = pstats.Stats(pr, stream=s).sort_stats(sortby)
        ps.print_stats()
        print(s.getvalue())
        return retval

    return profile_function_call


def measure_execution_time(pretty_print: bool = False) -> Callable:
    def execution_time_decorator(func: Callable) -> Callable:
        func.execution_duration_milliseconds = 0

        @wraps(func)
        def compute_delta_t(*args, **kwargs) -> Any:
            time_begin: int = int(round(time.time() * 1000))
            try:
                return func(*args, **kwargs)
            finally:
                time_end: int = int(round(time.time() * 1000))
                delta_t: int = time_end - time_begin
                func.execution_duration_milliseconds = delta_t
                bound_args: BoundArguments = signature(func).bind(*args, **kwargs)
                call_args: OrderedDict = bound_args.arguments

                if pretty_print:
                    print(
                        f"Total execution time of function {func.__name__}({str(dict(call_args))}): {delta_t} ms."
                    )

        return compute_delta_t

    return execution_time_decorator


# noinspection SpellCheckingInspection
def get_project_distribution() -> Optional[Distribution]:
    ditr: Distribution
    for distr in importlib_metadata.distributions():
        relative_path: Path
        try:
            relative_path = Path(__file__).relative_to(distr.locate_file(""))
        except ValueError:
            pass
        else:
            if relative_path in distr.files:
                return distr
    return None


# Returns the object reference to the currently running function (i.e., the immediate function under execution).
def get_currently_executing_function() -> Callable:
    cf: FrameType = currentframe()
    fb: FrameType = cf.f_back
    fc: CodeType = fb.f_code
    func_obj: Callable = [
        referer
        for referer in get_referrers(fc)
        if getattr(referer, "__code__", None) is fc
        and getclosurevars(referer).nonlocals.items() <= fb.f_locals.items()
    ][0]
    return func_obj


# noinspection SpellCheckingInspection
def get_currently_executing_function_call_arguments(
    include_module_name: bool = False, include_caller_names: bool = False, **kwargs
) -> dict:
    """
    :param include_module_name: bool If True, module name will be determined and included in output dictionary (default is False)
    :param include_caller_names: bool If True, arguments, such as "self" and "cls", if present, will be included in output dictionary (default is False)
    :param kwargs:
    :return: dict Output dictionary, consisting of call arguments as attribute "name: value" pairs.

    Example usage:
    # Gather the call arguments of the present function (include the "module_name" and add the "class_name"), filter
    # out the Falsy values, and set the instance "_config" variable equal to the resulting dictionary.
    self._config = get_currently_executing_function_call_arguments(
        include_module_name=True,
        **{
            "class_name": self.__class__.__name__,
        },
    )
    filter_properties_dict(properties=self._config, clean_falsy=True, inplace=True)
    """
    cf: FrameType = currentframe()
    fb: FrameType = cf.f_back
    argvs: ArgInfo = getargvalues(fb)
    fc: CodeType = fb.f_code
    cur_func_obj: Callable = [
        referer
        for referer in get_referrers(fc)
        if getattr(referer, "__code__", None) is fc
        and getclosurevars(referer).nonlocals.items() <= fb.f_locals.items()
    ][0]
    cur_mod = getmodule(cur_func_obj)
    sig: Signature = signature(cur_func_obj)
    params: dict = {}
    var_positional: dict = {}
    var_keyword: dict = {}
    for key, param in sig.parameters.items():
        val: Any = argvs.locals[key]
        params[key] = val
        if param.kind == Parameter.VAR_POSITIONAL:
            var_positional[key] = val
        elif param.kind == Parameter.VAR_KEYWORD:
            var_keyword[key] = val
    bound_args: BoundArguments = sig.bind(**params)
    call_args: OrderedDict = bound_args.arguments

    call_args_dict: dict = dict(call_args)

    for key, value in var_positional.items():
        call_args_dict[key] = value

    for key, value in var_keyword.items():
        call_args_dict.pop(key)
        call_args_dict.update(value)

    if include_module_name:
        call_args_dict.update({"module_name": cur_mod.__name__})

    if not include_caller_names:
        if call_args.get("cls"):
            call_args_dict.pop("cls", None)
        if call_args.get("self"):
            call_args_dict.pop("self", None)

    call_args_dict.update(**kwargs)

    return call_args_dict


def verify_dynamic_loading_support(module_name: str, package_name: str = None) -> None:
    """
    :param module_name: a possibly-relative name of a module
    :param package_name: the name of a package, to which the given module belongs
    """
    try:
        # noinspection PyUnresolvedReferences
        module_spec: importlib.machinery.ModuleSpec = importlib.util.find_spec(
            module_name, package=package_name
        )
    except ModuleNotFoundError:
        module_spec = None
    if not module_spec:
        if not package_name:
            package_name = ""
        message: str = f"""No module named "{package_name + module_name}" could be found in the repository. Please \
make sure that the file, corresponding to this package and module, exists and that dynamic loading of code modules, \
templates, and assets is supported in your execution environment.  This error is unrecoverable.
        """
        raise FileNotFoundError(message)


def import_library_module(module_name: str) -> Optional[ModuleType]:
    """
    :param module_name: a fully-qualified name of a module (e.g., "great_expectations.dataset.sqlalchemy_dataset")
    :return: raw source code of the module (if can be retrieved)
    """
    module_obj: Optional[ModuleType]

    try:
        module_obj = importlib.import_module(module_name)
    except ImportError:
        module_obj = None

    return module_obj


def is_library_loadable(library_name: str) -> bool:
    module_obj: Optional[ModuleType] = import_library_module(module_name=library_name)
    return module_obj is not None


def load_class(class_name: str, module_name: str):
    if class_name is None:
        raise TypeError("class_name must not be None")
    if not isinstance(class_name, str):
        raise TypeError("class_name must be a string")
    if module_name is None:
        raise TypeError("module_name must not be None")
    if not isinstance(module_name, str):
        raise TypeError("module_name must be a string")
    try:
        verify_dynamic_loading_support(module_name=module_name)
    except FileNotFoundError:
        raise PluginModuleNotFoundError(module_name)

    module_obj: Optional[ModuleType] = import_library_module(module_name=module_name)

    if module_obj is None:
        raise PluginModuleNotFoundError(module_name)
    try:
        klass_ = getattr(module_obj, class_name)
    except AttributeError:
        raise PluginClassNotFoundError(module_name=module_name, class_name=class_name)

    return klass_


def _convert_to_dataset_class(df, dataset_class, expectation_suite=None, profiler=None):
    """
    Convert a (pandas) dataframe to a great_expectations dataset, with (optional) expectation_suite

    Args:
        df: the DataFrame object to convert
        dataset_class: the class to which to convert the existing DataFrame
        expectation_suite: the expectation suite that should be attached to the resulting dataset
        profiler: the profiler to use to generate baseline expectations, if any

    Returns:
        A new Dataset object
    """

    if expectation_suite is not None:
        # Create a dataset of the new class type, and manually initialize expectations according to
        # the provided expectation suite
        new_df = dataset_class.from_dataset(df)
        new_df._initialize_expectations(expectation_suite)
    else:
        # Instantiate the new Dataset with default expectations
        new_df = dataset_class.from_dataset(df)
        if profiler is not None:
            new_df.profile(profiler)

    return new_df


def _load_and_convert_to_dataset_class(
    df, class_name, module_name, expectation_suite=None, profiler=None
):
    """
    Convert a (pandas) dataframe to a great_expectations dataset, with (optional) expectation_suite

    Args:
        df: the DataFrame object to convert
        class_name (str): class to which to convert resulting Pandas df
        module_name (str): dataset module from which to try to dynamically load the relevant module
        expectation_suite: the expectation suite that should be attached to the resulting dataset
        profiler: the profiler to use to generate baseline expectations, if any

    Returns:
        A new Dataset object
    """
    verify_dynamic_loading_support(module_name=module_name)
    dataset_class = load_class(class_name, module_name)
    return _convert_to_dataset_class(df, dataset_class, expectation_suite, profiler)


def read_csv(
    filename,
    class_name="PandasDataset",
    module_name="great_expectations.dataset",
    dataset_class=None,
    expectation_suite=None,
    profiler=None,
    *args,
    **kwargs,
):
    """Read a file using Pandas read_csv and return a great_expectations dataset.

    Args:
        filename (string): path to file to read
        class_name (str): class to which to convert resulting Pandas df
        module_name (str): dataset module from which to try to dynamically load the relevant module
        dataset_class (Dataset): If specified, the class to which to convert the resulting Dataset object;
            if not specified, try to load the class named via the class_name and module_name parameters
        expectation_suite (string): path to great_expectations expectation suite file
        profiler (Profiler class): profiler to use when creating the dataset (default is None)

    Returns:
        great_expectations dataset
    """
    import pandas as pd

    df = pd.read_csv(filename, *args, **kwargs)
    if dataset_class is not None:
        return _convert_to_dataset_class(
            df=df,
            dataset_class=dataset_class,
            expectation_suite=expectation_suite,
            profiler=profiler,
        )
    else:
        return _load_and_convert_to_dataset_class(
            df=df,
            class_name=class_name,
            module_name=module_name,
            expectation_suite=expectation_suite,
            profiler=profiler,
        )


def read_json(
    filename,
    class_name="PandasDataset",
    module_name="great_expectations.dataset",
    dataset_class=None,
    expectation_suite=None,
    accessor_func=None,
    profiler=None,
    *args,
    **kwargs,
):
    """Read a file using Pandas read_json and return a great_expectations dataset.

    Args:
        filename (string): path to file to read
        class_name (str): class to which to convert resulting Pandas df
        module_name (str): dataset module from which to try to dynamically load the relevant module
        dataset_class (Dataset): If specified, the class to which to convert the resulting Dataset object;
            if not specified, try to load the class named via the class_name and module_name parameters
        expectation_suite (string): path to great_expectations expectation suite file
        accessor_func (Callable): functions to transform the json object in the file
        profiler (Profiler class): profiler to use when creating the dataset (default is None)

    Returns:
        great_expectations dataset
    """
    import pandas as pd

    if accessor_func is not None:
        json_obj = json.load(open(filename, "rb"))
        json_obj = accessor_func(json_obj)
        df = pd.read_json(json.dumps(json_obj), *args, **kwargs)

    else:
        df = pd.read_json(filename, *args, **kwargs)

    if dataset_class is not None:
        return _convert_to_dataset_class(
            df=df,
            dataset_class=dataset_class,
            expectation_suite=expectation_suite,
            profiler=profiler,
        )
    else:
        return _load_and_convert_to_dataset_class(
            df=df,
            class_name=class_name,
            module_name=module_name,
            expectation_suite=expectation_suite,
            profiler=profiler,
        )


def read_excel(
    filename,
    class_name="PandasDataset",
    module_name="great_expectations.dataset",
    dataset_class=None,
    expectation_suite=None,
    profiler=None,
    *args,
    **kwargs,
):
    """Read a file using Pandas read_excel and return a great_expectations dataset.

    Args:
        filename (string): path to file to read
        class_name (str): class to which to convert resulting Pandas df
        module_name (str): dataset module from which to try to dynamically load the relevant module
        dataset_class (Dataset): If specified, the class to which to convert the resulting Dataset object;
            if not specified, try to load the class named via the class_name and module_name parameters
        expectation_suite (string): path to great_expectations expectation suite file
        profiler (Profiler class): profiler to use when creating the dataset (default is None)

    Returns:
        great_expectations dataset or ordered dict of great_expectations datasets,
        if multiple worksheets are imported
    """
    import pandas as pd

    try:
        df = pd.read_excel(filename, *args, **kwargs)
    except ImportError:
        raise ImportError(
            "Pandas now requires 'openpyxl' as an optional-dependency to read Excel files. Please use pip or conda to install openpyxl and try again"
        )

    if dataset_class is None:
        verify_dynamic_loading_support(module_name=module_name)
        dataset_class = load_class(class_name=class_name, module_name=module_name)
    if isinstance(df, dict):
        for key in df:
            df[key] = _convert_to_dataset_class(
                df=df[key],
                dataset_class=dataset_class,
                expectation_suite=expectation_suite,
                profiler=profiler,
            )
    else:
        df = _convert_to_dataset_class(
            df=df,
            dataset_class=dataset_class,
            expectation_suite=expectation_suite,
            profiler=profiler,
        )
    return df


def read_table(
    filename,
    class_name="PandasDataset",
    module_name="great_expectations.dataset",
    dataset_class=None,
    expectation_suite=None,
    profiler=None,
    *args,
    **kwargs,
):
    """Read a file using Pandas read_table and return a great_expectations dataset.

    Args:
        filename (string): path to file to read
        class_name (str): class to which to convert resulting Pandas df
        module_name (str): dataset module from which to try to dynamically load the relevant module
        dataset_class (Dataset): If specified, the class to which to convert the resulting Dataset object;
            if not specified, try to load the class named via the class_name and module_name parameters
        expectation_suite (string): path to great_expectations expectation suite file
        profiler (Profiler class): profiler to use when creating the dataset (default is None)

    Returns:
        great_expectations dataset
    """
    import pandas as pd

    df = pd.read_table(filename, *args, **kwargs)
    if dataset_class is not None:
        return _convert_to_dataset_class(
            df=df,
            dataset_class=dataset_class,
            expectation_suite=expectation_suite,
            profiler=profiler,
        )
    else:
        return _load_and_convert_to_dataset_class(
            df=df,
            class_name=class_name,
            module_name=module_name,
            expectation_suite=expectation_suite,
            profiler=profiler,
        )


def read_feather(
    filename,
    class_name="PandasDataset",
    module_name="great_expectations.dataset",
    dataset_class=None,
    expectation_suite=None,
    profiler=None,
    *args,
    **kwargs,
):
    """Read a file using Pandas read_feather and return a great_expectations dataset.

    Args:
        filename (string): path to file to read
        class_name (str): class to which to convert resulting Pandas df
        module_name (str): dataset module from which to try to dynamically load the relevant module
        dataset_class (Dataset): If specified, the class to which to convert the resulting Dataset object;
            if not specified, try to load the class named via the class_name and module_name parameters
        expectation_suite (string): path to great_expectations expectation suite file
        profiler (Profiler class): profiler to use when creating the dataset (default is None)

    Returns:
        great_expectations dataset
    """
    import pandas as pd

    df = pd.read_feather(filename, *args, **kwargs)
    if dataset_class is not None:
        return _convert_to_dataset_class(
            df=df,
            dataset_class=dataset_class,
            expectation_suite=expectation_suite,
            profiler=profiler,
        )
    else:
        return _load_and_convert_to_dataset_class(
            df=df,
            class_name=class_name,
            module_name=module_name,
            expectation_suite=expectation_suite,
            profiler=profiler,
        )


def read_parquet(
    filename,
    class_name="PandasDataset",
    module_name="great_expectations.dataset",
    dataset_class=None,
    expectation_suite=None,
    profiler=None,
    *args,
    **kwargs,
):
    """Read a file using Pandas read_parquet and return a great_expectations dataset.

    Args:
        filename (string): path to file to read
        class_name (str): class to which to convert resulting Pandas df
        module_name (str): dataset module from which to try to dynamically load the relevant module
        dataset_class (Dataset): If specified, the class to which to convert the resulting Dataset object;
            if not specified, try to load the class named via the class_name and module_name parameters
        expectation_suite (string): path to great_expectations expectation suite file
        profiler (Profiler class): profiler to use when creating the dataset (default is None)

    Returns:
        great_expectations dataset
    """
    import pandas as pd

    df = pd.read_parquet(filename, *args, **kwargs)
    if dataset_class is not None:
        return _convert_to_dataset_class(
            df=df,
            dataset_class=dataset_class,
            expectation_suite=expectation_suite,
            profiler=profiler,
        )
    else:
        return _load_and_convert_to_dataset_class(
            df=df,
            class_name=class_name,
            module_name=module_name,
            expectation_suite=expectation_suite,
            profiler=profiler,
        )


def from_pandas(
    pandas_df,
    class_name="PandasDataset",
    module_name="great_expectations.dataset",
    dataset_class=None,
    expectation_suite=None,
    profiler=None,
):
    """Read a Pandas data frame and return a great_expectations dataset.

    Args:
        pandas_df (Pandas df): Pandas data frame
        class_name (str): class to which to convert resulting Pandas df
        module_name (str): dataset module from which to try to dynamically load the relevant module
        dataset_class (Dataset): If specified, the class to which to convert the resulting Dataset object;
            if not specified, try to load the class named via the class_name and module_name parameters
        expectation_suite (string) = None: path to great_expectations expectation suite file
        profiler (profiler class) = None: The profiler that should
            be run on the dataset to establish a baseline expectation suite.

    Returns:
        great_expectations dataset
    """
    if dataset_class is not None:
        return _convert_to_dataset_class(
            df=pandas_df,
            dataset_class=dataset_class,
            expectation_suite=expectation_suite,
            profiler=profiler,
        )
    else:
        return _load_and_convert_to_dataset_class(
            df=pandas_df,
            class_name=class_name,
            module_name=module_name,
            expectation_suite=expectation_suite,
            profiler=profiler,
        )


def read_pickle(
    filename,
    class_name="PandasDataset",
    module_name="great_expectations.dataset",
    dataset_class=None,
    expectation_suite=None,
    profiler=None,
    *args,
    **kwargs,
):
    """Read a file using Pandas read_pickle and return a great_expectations dataset.

    Args:
        filename (string): path to file to read
        class_name (str): class to which to convert resulting Pandas df
        module_name (str): dataset module from which to try to dynamically load the relevant module
        dataset_class (Dataset): If specified, the class to which to convert the resulting Dataset object;
            if not specified, try to load the class named via the class_name and module_name parameters
        expectation_suite (string): path to great_expectations expectation suite file
        profiler (Profiler class): profiler to use when creating the dataset (default is None)

    Returns:
        great_expectations dataset
    """
    import pandas as pd

    df = pd.read_pickle(filename, *args, **kwargs)
    if dataset_class is not None:
        return _convert_to_dataset_class(
            df=df,
            dataset_class=dataset_class,
            expectation_suite=expectation_suite,
            profiler=profiler,
        )
    else:
        return _load_and_convert_to_dataset_class(
            df=df,
            class_name=class_name,
            module_name=module_name,
            expectation_suite=expectation_suite,
            profiler=profiler,
        )


def validate(
    data_asset,
    expectation_suite=None,
    data_asset_name=None,
    expectation_suite_name=None,
    data_context=None,
    data_asset_class_name=None,
    data_asset_module_name="great_expectations.dataset",
    data_asset_class=None,
    *args,
    **kwargs,
):
    """Validate the provided data asset. Validate can accept an optional data_asset_name to apply, data_context to use
    to fetch an expectation_suite if one is not provided, and data_asset_class_name/data_asset_module_name or
    data_asset_class to use to provide custom expectations.

    Args:
        data_asset: the asset to validate
        expectation_suite: the suite to use, or None to fetch one using a DataContext
        data_asset_name: the name of the data asset to use
        expectation_suite_name: the name of the expectation_suite to use
        data_context: data context to use to fetch an an expectation suite, or the path from which to obtain one
        data_asset_class_name: the name of a class to dynamically load a DataAsset class
        data_asset_module_name: the name of the module to dynamically load a DataAsset class
        data_asset_class: a class to use. overrides data_asset_class_name/ data_asset_module_name if provided
        *args:
        **kwargs:

    Returns:

    """
    # Get an expectation suite if not provided
    if expectation_suite is None and data_context is None:
        raise ValueError(
            "Either an expectation suite or a DataContext is required for validation."
        )

    if expectation_suite is None:
        logger.info("Using expectation suite from DataContext.")
        # Allow data_context to be a string, and try loading it from path in that case
        if isinstance(data_context, str):
            from great_expectations.data_context import DataContext

            data_context = DataContext(data_context)
        expectation_suite = data_context.get_expectation_suite(
            expectation_suite_name=expectation_suite_name
        )
    else:
        if isinstance(expectation_suite, dict):
            expectation_suite_dict: dict = expectationSuiteSchema.load(
                expectation_suite
            )
            expectation_suite: ExpectationSuite = ExpectationSuite(
                **expectation_suite_dict, data_context=data_context
            )
        if data_asset_name is not None:
            raise ValueError(
                "When providing an expectation suite, data_asset_name cannot also be provided."
            )
        if expectation_suite_name is not None:
            raise ValueError(
                "When providing an expectation suite, expectation_suite_name cannot also be provided."
            )
        logger.info(
            "Validating data_asset_name %s with expectation_suite_name %s"
            % (data_asset_name, expectation_suite.expectation_suite_name)
        )

    # If the object is already a DataAsset type, then this is purely a convenience method
    # and no conversion is needed; try to run validate on the given object
    if data_asset_class_name is None and data_asset_class is None:
        return data_asset.validate(
            expectation_suite=expectation_suite,
            data_context=data_context,
            *args,
            **kwargs,
        )

    # Otherwise, try to convert and validate the dataset
    if data_asset_class is None:
        verify_dynamic_loading_support(module_name=data_asset_module_name)
        data_asset_class = load_class(data_asset_class_name, data_asset_module_name)

    import pandas as pd

    from great_expectations.dataset import Dataset, PandasDataset

    if data_asset_class is None:
        # Guess the GE data_asset_type based on the type of the data_asset
        if isinstance(data_asset, pd.DataFrame):
            data_asset_class = PandasDataset
        # Add other data_asset_type conditions here as needed

    # Otherwise, we will convert for the user to a subclass of the
    # existing class to enable new expectations, but only for datasets
    if not isinstance(data_asset, (Dataset, pd.DataFrame)):
        raise ValueError(
            "The validate util method only supports dataset validations, including custom subclasses. For other data "
            "asset types, use the object's own validate method."
        )

    if not issubclass(type(data_asset), data_asset_class):
        if isinstance(data_asset, pd.DataFrame) and issubclass(
            data_asset_class, PandasDataset
        ):
            pass  # This is a special type of allowed coercion
        else:
            raise ValueError(
                "The validate util method only supports validation for subtypes of the provided data_asset_type."
            )

    data_asset_ = _convert_to_dataset_class(
        data_asset, dataset_class=data_asset_class, expectation_suite=expectation_suite
    )
    return data_asset_.validate(*args, data_context=data_context, **kwargs)


# https://stackoverflow.com/questions/9727673/list-directory-tree-structure-in-python
def gen_directory_tree_str(startpath):
    """Print the structure of directory as a tree:

    Ex:
    project_dir0/
        AAA/
        BBB/
            aaa.txt
            bbb.txt

    #Note: files and directories are sorted alphabetically, so that this method can be used for testing.
    """

    output_str = ""

    tuples = list(os.walk(startpath))
    tuples.sort()

    for root, dirs, files in tuples:
        level = root.replace(startpath, "").count(os.sep)
        indent = " " * 4 * level
        output_str += f"{indent}{os.path.basename(root)}/\n"
        subindent = " " * 4 * (level + 1)

        files.sort()
        for f in files:
            output_str += f"{subindent}{f}\n"

    return output_str


def lint_code(code: str) -> str:
    """Lint strings of code passed in.  Optional dependency "black" must be installed."""

    # NOTE: Chetan 20211111 - This import was failing in Azure with 20.8b1 so we bumped up the version to 21.8b0
    # While this seems to resolve the issue, the root cause is yet to be determined.

    if black is None:
        logger.warning(
            "Please install the optional dependency 'black' to enable linting. Returning input with no changes."
        )
        return code

    black_file_mode = black.FileMode()
    if not isinstance(code, str):
        raise TypeError
    try:
        linted_code = black.format_file_contents(code, fast=True, mode=black_file_mode)
        return linted_code
    except (black.NothingChanged, RuntimeError):
        return code


def convert_json_string_to_be_python_compliant(code: str) -> str:
    """Cleans JSON-formatted string to adhere to Python syntax

    Substitute instances of 'null' with 'None' in string representations of Python dictionaries.
    Additionally, substitutes instances of 'true' or 'false' with their Python equivalents.

    Args:
        code: JSON string to update

    Returns:
        Clean, Python-compliant string

    """
    code = _convert_nulls_to_None(code)
    code = _convert_json_bools_to_python_bools(code)
    return code


def _convert_nulls_to_None(code: str) -> str:
    pattern = r'"([a-zA-Z0-9_]+)": null'
    result = re.findall(pattern, code)
    for match in result:
        code = code.replace(f'"{match}": null', f'"{match}": None')
        logger.info(
            f"Replaced '{match}: null' with '{match}: None' before writing to file"
        )
    return code


def _convert_json_bools_to_python_bools(code: str) -> str:
    pattern = r'"([a-zA-Z0-9_]+)": (true|false)'
    result = re.findall(pattern, code)
    for match in result:
        identifier, boolean = match
        curr = f'"{identifier}": {boolean}'
        updated = f'"{identifier}": {boolean.title()}'  # true -> True | false -> False
        code = code.replace(curr, updated)
        logger.info(f"Replaced '{curr}' with '{updated}' before writing to file")
    return code


def filter_properties_dict(
    properties: Optional[dict] = None,
    keep_fields: Optional[Set[str]] = None,
    delete_fields: Optional[Set[str]] = None,
    clean_nulls: bool = True,
    clean_falsy: bool = False,
    keep_falsy_numerics: bool = True,
    inplace: bool = False,
) -> Optional[dict]:
    """Filter the entries of the source dictionary according to directives concerning the existing keys and values.

    Args:
        properties: source dictionary to be filtered according to the supplied filtering directives
        keep_fields: list of keys that must be retained, with the understanding that all other entries will be deleted
        delete_fields: list of keys that must be deleted, with the understanding that all other entries will be retained
        clean_nulls: If True, then in addition to other filtering directives, delete entries, whose values are None
        clean_falsy: If True, then in addition to other filtering directives, delete entries, whose values are Falsy
        (If the "clean_falsy" argument is specified at "True", then "clean_nulls" is assumed to be "True" as well.)
        inplace: If True, then modify the source properties dictionary; otherwise, make a copy for filtering purposes
        keep_falsy_numerics: If True, then in addition to other filtering directives, do not delete zero-valued numerics

    Returns:
        The (possibly) filtered properties dictionary (or None if no entries remain after filtering is performed)
    """
<<<<<<< HEAD
    # TODO: <Alex>ALEX -- change to disallow intersection of keys; otherwise, acceptable (include, exclude -- in that order).</Alex>
    if keep_fields and delete_fields:
=======
    if keep_fields is None:
        keep_fields = set()

    if delete_fields is None:
        delete_fields = set()

    if keep_fields & delete_fields:
>>>>>>> 7a8c5a44
        raise ValueError(
            "Common keys between sets of keep_fields and delete_fields filtering directives are illegal."
        )

    if clean_falsy:
        clean_nulls = True

    if properties is None:
        properties = {}

    if not isinstance(properties, dict):
        raise ValueError(
            f'Source "properties" must be a dictionary (illegal type "{str(type(properties))}" detected).'
        )

    if not inplace:
        properties = copy.deepcopy(properties)

    keys_for_deletion: list = []

    key: str
    value: Any

    if keep_fields:
        keys_for_deletion.extend(
            [key for key, value in properties.items() if key not in keep_fields]
        )

    if delete_fields:
        keys_for_deletion.extend(
            [key for key, value in properties.items() if key in delete_fields]
        )

    if clean_nulls:
        keys_for_deletion.extend(
            [
                key
                for key, value in properties.items()
                if not (
                    (keep_fields and key in keep_fields)
                    or (delete_fields and key in delete_fields)
                    or value is not None
                )
            ]
        )

    if clean_falsy:
        if keep_falsy_numerics:
            keys_for_deletion.extend(
                [
                    key
                    for key, value in properties.items()
                    if not (
                        (keep_fields and key in keep_fields)
                        or (delete_fields and key in delete_fields)
                        or is_truthy(value=value)
                        or is_numeric(value=value)
                    )
                ]
            )
        else:
            keys_for_deletion.extend(
                [
                    key
                    for key, value in properties.items()
                    if not (
                        (keep_fields and key in keep_fields)
                        or (delete_fields and key in delete_fields)
                        or is_truthy(value=value)
                    )
                ]
            )

    keys_for_deletion = list(set(keys_for_deletion))

    for key in keys_for_deletion:
        del properties[key]

    if inplace:
        return None

    return properties


def deep_filter_properties_iterable(
    properties: Optional[Union[dict, list, set, tuple]] = None,
    keep_fields: Optional[Set[str]] = None,
    delete_fields: Optional[Set[str]] = None,
    clean_nulls: bool = True,
    clean_falsy: bool = False,
    keep_falsy_numerics: bool = True,
    inplace: bool = False,
) -> Optional[Union[dict, list, set]]:
    if isinstance(properties, dict):
        if not inplace:
            properties = copy.deepcopy(properties)

        filter_properties_dict(
            properties=properties,
            keep_fields=keep_fields,
            delete_fields=delete_fields,
            clean_nulls=clean_nulls,
            clean_falsy=clean_falsy,
            keep_falsy_numerics=keep_falsy_numerics,
            inplace=True,
        )

        key: str
        value: Any
        for key, value in properties.items():
            deep_filter_properties_iterable(
                properties=value,
                keep_fields=keep_fields,
                delete_fields=delete_fields,
                clean_nulls=clean_nulls,
                clean_falsy=clean_falsy,
                keep_falsy_numerics=keep_falsy_numerics,
                inplace=True,
            )

    elif isinstance(properties, (list, set, tuple)):
        if not inplace:
            properties = copy.deepcopy(properties)

        value: Any
        for value in properties:
            deep_filter_properties_iterable(
                properties=value,
                keep_fields=keep_fields,
                delete_fields=delete_fields,
                clean_nulls=clean_nulls,
                clean_falsy=clean_falsy,
                keep_falsy_numerics=keep_falsy_numerics,
                inplace=True,
            )

    if inplace:
        return None

    return properties


def is_truthy(value: Any) -> bool:
    try:
        if value:
            return True
        else:
            return False
    except ValueError:
        return False


def is_numeric(value: Any) -> bool:
    return value is not None and (is_int(value=value) or is_float(value=value))


def is_int(value: Any) -> bool:
    try:
        # noinspection PyUnusedLocal
        num: int = int(value)
    except (TypeError, ValueError):
        return False
    return True


def is_float(value: Any) -> bool:
    try:
        # noinspection PyUnusedLocal
        num: float = float(value)
    except (TypeError, ValueError):
        return False
    return True


def is_nan(value: Any) -> bool:
    """
    If value is an array, test element-wise for NaN and return result as a boolean array.
    If value is a scalar, return boolean.
    Args:
        value: The value to test

    Returns:
        The results of the test
    """
    import numpy as np

    try:
        return np.isnan(value)
    except TypeError:
        return True


def is_parseable_date(value: Any, fuzzy: bool = False) -> bool:
    try:
        # noinspection PyUnusedLocal
        parsed_date: datetime = parse(value, fuzzy=fuzzy)
    except (TypeError, ValueError):
        return False
    return True


def get_context():
    from great_expectations.data_context.data_context import DataContext

    return DataContext()


def is_sane_slack_webhook(url: str) -> bool:
    """Really basic sanity checking."""
    if url is None:
        return False

    return url.strip().startswith("https://hooks.slack.com/")


def is_list_of_strings(_list) -> bool:
    return isinstance(_list, list) and all([isinstance(site, str) for site in _list])


def generate_library_json_from_registered_expectations():
    """Generate the JSON object used to populate the public gallery"""
    library_json = {}

    for expectation_name, expectation in _registered_expectations.items():
        report_object = expectation().run_diagnostics()
        library_json[expectation_name] = report_object

    return library_json


def delete_blank_lines(text: str) -> str:
    return re.sub(r"\n\s*\n", "\n", text, flags=re.MULTILINE)


def generate_temporary_table_name(
    default_table_name_prefix: str = "ge_temp_",
    num_digits: int = 8,
) -> str:
    table_name: str = f"{default_table_name_prefix}{str(uuid.uuid4())[:num_digits]}"
    return table_name


def get_sqlalchemy_inspector(engine):
    if version.parse(sa.__version__) < version.parse("1.4"):
        # Inspector.from_engine deprecated since 1.4, sa.inspect() should be used instead
        insp = reflection.Inspector.from_engine(engine)
    else:
        insp = sa.inspect(engine)
    return insp


def get_sqlalchemy_url(drivername, **credentials):
    if version.parse(sa.__version__) < version.parse("1.4"):
        # Calling URL() deprecated since 1.4, URL.create() should be used instead
        url = sa.engine.url.URL(drivername, **credentials)
    else:
        url = sa.engine.url.URL.create(drivername, **credentials)
    return url


def get_sqlalchemy_selectable(selectable: Union[Table, Select]) -> Union[Table, Select]:
    """
    Beginning from SQLAlchemy 1.4, a select() can no longer be embedded inside of another select() directly,
    without explicitly turning the inner select() into a subquery first. This helper method ensures that this
    conversion takes place.

    https://docs.sqlalchemy.org/en/14/changelog/migration_14.html#change-4617
    """
    if version.parse(sa.__version__) >= version.parse("1.4"):
        if isinstance(selectable, Select):
            selectable = selectable.subquery()
    return selectable


def get_sqlalchemy_domain_data(domain_data):
    if version.parse(sa.__version__) < version.parse("1.4"):
        # Implicit coercion of SELECT and SELECT constructs is deprecated since 1.4
        # select(query).subquery() should be used instead
        domain_data = sa.select(["*"]).select_from(domain_data)
    # engine.get_domain_records returns a valid select object;
    # calling fetchall at execution is equivalent to a SELECT *
    return domain_data


def import_make_url():
    """
    Beginning from SQLAlchemy 1.4, make_url is accessed from sqlalchemy.engine; earlier versions must
    still be accessed from sqlalchemy.engine.url to avoid import errors.
    """
    if version.parse(sa.__version__) < version.parse("1.4"):
        from sqlalchemy.engine.url import make_url
    else:
        from sqlalchemy.engine import make_url
    return make_url<|MERGE_RESOLUTION|>--- conflicted
+++ resolved
@@ -1011,10 +1011,6 @@
     Returns:
         The (possibly) filtered properties dictionary (or None if no entries remain after filtering is performed)
     """
-<<<<<<< HEAD
-    # TODO: <Alex>ALEX -- change to disallow intersection of keys; otherwise, acceptable (include, exclude -- in that order).</Alex>
-    if keep_fields and delete_fields:
-=======
     if keep_fields is None:
         keep_fields = set()
 
@@ -1022,7 +1018,6 @@
         delete_fields = set()
 
     if keep_fields & delete_fields:
->>>>>>> 7a8c5a44
         raise ValueError(
             "Common keys between sets of keep_fields and delete_fields filtering directives are illegal."
         )
